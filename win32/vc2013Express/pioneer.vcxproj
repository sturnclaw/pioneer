﻿<?xml version="1.0" encoding="utf-8"?>
<Project DefaultTargets="Build" ToolsVersion="12.0" xmlns="http://schemas.microsoft.com/developer/msbuild/2003">
  <ItemGroup Label="ProjectConfigurations">
    <ProjectConfiguration Include="Debug|Win32">
      <Configuration>Debug</Configuration>
      <Platform>Win32</Platform>
    </ProjectConfiguration>
    <ProjectConfiguration Include="PreRelease|Win32">
      <Configuration>PreRelease</Configuration>
      <Platform>Win32</Platform>
    </ProjectConfiguration>
    <ProjectConfiguration Include="Release|Win32">
      <Configuration>Release</Configuration>
      <Platform>Win32</Platform>
    </ProjectConfiguration>
  </ItemGroup>
  <PropertyGroup Label="Globals">
    <ProjectGuid>{65A1BBFB-7A42-497C-BF65-A0A06664A204}</ProjectGuid>
    <Keyword>Win32Proj</Keyword>
    <RootNamespace>pioneer</RootNamespace>
  </PropertyGroup>
  <Import Project="$(VCTargetsPath)\Microsoft.Cpp.Default.props" />
  <PropertyGroup Condition="'$(Configuration)|$(Platform)'=='Debug|Win32'" Label="Configuration">
    <ConfigurationType>Application</ConfigurationType>
    <UseDebugLibraries>true</UseDebugLibraries>
    <CharacterSet>Unicode</CharacterSet>
    <PlatformToolset>v120</PlatformToolset>
  </PropertyGroup>
  <PropertyGroup Condition="'$(Configuration)|$(Platform)'=='PreRelease|Win32'" Label="Configuration">
    <ConfigurationType>Application</ConfigurationType>
    <UseDebugLibraries>true</UseDebugLibraries>
    <CharacterSet>Unicode</CharacterSet>
    <PlatformToolset>v120</PlatformToolset>
  </PropertyGroup>
  <PropertyGroup Condition="'$(Configuration)|$(Platform)'=='Release|Win32'" Label="Configuration">
    <ConfigurationType>Application</ConfigurationType>
    <UseDebugLibraries>false</UseDebugLibraries>
    <WholeProgramOptimization>false</WholeProgramOptimization>
    <CharacterSet>Unicode</CharacterSet>
    <PlatformToolset>v120</PlatformToolset>
  </PropertyGroup>
  <Import Project="$(VCTargetsPath)\Microsoft.Cpp.props" />
  <ImportGroup Label="ExtensionSettings">
  </ImportGroup>
  <ImportGroup Label="PropertySheets" Condition="'$(Configuration)|$(Platform)'=='Debug|Win32'">
    <Import Project="$(UserRootDir)\Microsoft.Cpp.$(Platform).user.props" Condition="exists('$(UserRootDir)\Microsoft.Cpp.$(Platform).user.props')" Label="LocalAppDataPlatform" />
    <Import Project="common.props" />
    <Import Project="Debug.props" />
  </ImportGroup>
  <ImportGroup Condition="'$(Configuration)|$(Platform)'=='PreRelease|Win32'" Label="PropertySheets">
    <Import Project="$(UserRootDir)\Microsoft.Cpp.$(Platform).user.props" Condition="exists('$(UserRootDir)\Microsoft.Cpp.$(Platform).user.props')" Label="LocalAppDataPlatform" />
    <Import Project="common.props" />
    <Import Project="PreRelease.props" />
  </ImportGroup>
  <ImportGroup Label="PropertySheets" Condition="'$(Configuration)|$(Platform)'=='Release|Win32'">
    <Import Project="$(UserRootDir)\Microsoft.Cpp.$(Platform).user.props" Condition="exists('$(UserRootDir)\Microsoft.Cpp.$(Platform).user.props')" Label="LocalAppDataPlatform" />
    <Import Project="common.props" />
    <Import Project="Release.props" />
  </ImportGroup>
  <PropertyGroup Label="UserMacros" />
  <PropertyGroup Condition="'$(Configuration)|$(Platform)'=='Debug|Win32'">
    <IntDir>$(Configuration)\$(ProjectName)\</IntDir>
    <OutDir>$(SolutionDir)..\..\</OutDir>
    <TargetName>$(ProjectName)-debug</TargetName>
  </PropertyGroup>
  <PropertyGroup Condition="'$(Configuration)|$(Platform)'=='PreRelease|Win32'">
    <IntDir>$(Configuration)\$(ProjectName)\</IntDir>
    <OutDir>$(SolutionDir)..\..\</OutDir>
    <TargetName>$(ProjectName)-prerelease</TargetName>
    <LinkIncremental>false</LinkIncremental>
  </PropertyGroup>
  <PropertyGroup Condition="'$(Configuration)|$(Platform)'=='Release|Win32'">
    <IntDir>$(Configuration)\$(ProjectName)\</IntDir>
    <OutDir>$(SolutionDir)..\..\</OutDir>
  </PropertyGroup>
  <ItemDefinitionGroup Condition="'$(Configuration)|$(Platform)'=='Debug|Win32'">
    <ClCompile>
      <AdditionalIncludeDirectories>../../../src;../../src;../../../pioneer-thirdparty/win32/include;../../../../pioneer-thirdparty/win32/include;../../win32/include;../../include;../../../contrib;../../contrib</AdditionalIncludeDirectories>
      <PreprocessorDefinitions>GLEW_STATIC;WIN32;_DEBUG;_WINDOWS;%(PreprocessorDefinitions)</PreprocessorDefinitions>
    </ClCompile>
    <Link>
      <SubSystem>Windows</SubSystem>
      <AdditionalDependencies>profiler.lib;glew.lib;json.lib;assimp.lib;shlwapi.lib;libogg_static_vc2012_debug.lib;libvorbis_static_vc2012_debug.lib;libvorbisfile_static_vc2012_debug.lib;sdl2.lib;sdl2main.lib;opengl32.lib;glu32.lib;SDL2_image.lib;freetype2312MT.lib;glew32.lib;sigc-vc2012-d-2_2_8.lib;libpng15_staticd.lib;zlibd.lib;collider.lib;galaxy.lib;graphics.lib;gui.lib;ui.lib;jenkins.lib;lua.lib;terrain.lib;text.lib;scenegraph.lib;gameui.lib;%(AdditionalDependencies)</AdditionalDependencies>
      <AdditionalLibraryDirectories>../../win32/lib;../../../pioneer-thirdparty/win32/lib;$(SolutionDir)$(Configuration)</AdditionalLibraryDirectories>
      <IgnoreSpecificDefaultLibraries>msvcrt.lib;%(IgnoreSpecificDefaultLibraries)</IgnoreSpecificDefaultLibraries>
      <LargeAddressAware>true</LargeAddressAware>
    </Link>
    <PostBuildEvent>
      <Command>xcopy "..\..\..\pioneer-thirdparty\win32\bin\*.dll" "$(TargetDir)\*.dll" /Y /C</Command>
      <Message>copy the dlls into the directory</Message>
    </PostBuildEvent>
  </ItemDefinitionGroup>
  <ItemDefinitionGroup Condition="'$(Configuration)|$(Platform)'=='PreRelease|Win32'">
    <ClCompile />
    <Link>
      <SubSystem>Windows</SubSystem>
      <AdditionalDependencies>profiler.lib;glew.lib;json.lib;assimp.lib;shlwapi.lib;libogg_static_vc2012_release.lib;libvorbis_static_vc2012_release.lib;libvorbisfile_static_vc2012_release.lib;sdl2.lib;sdl2main.lib;opengl32.lib;glu32.lib;SDL2_image.lib;freetype2312MT.lib;glew32.lib;sigc-vc2012-d-2_2_8.lib;libpng15_staticd.lib;zlibd.lib;collider.lib;galaxy.lib;graphics.lib;gui.lib;ui.lib;jenkins.lib;lua.lib;terrain.lib;text.lib;scenegraph.lib;gameui.lib;%(AdditionalDependencies)</AdditionalDependencies>
      <AdditionalLibraryDirectories>../../win32/lib;../../../pioneer-thirdparty/win32/lib;$(SolutionDir)$(Configuration)</AdditionalLibraryDirectories>
      <IgnoreSpecificDefaultLibraries>msvcrt.lib;%(IgnoreSpecificDefaultLibraries)</IgnoreSpecificDefaultLibraries>
      <LinkTimeCodeGeneration>UseLinkTimeCodeGeneration</LinkTimeCodeGeneration>
      <LargeAddressAware>true</LargeAddressAware>
    </Link>
    <ClCompile>
      <AdditionalIncludeDirectories>../../../src;../../src;../../../pioneer-thirdparty/win32/include;../../../../pioneer-thirdparty/win32/include;../../win32/include;../../include;../../../contrib;../../contrib</AdditionalIncludeDirectories>
      <PreprocessorDefinitions>GLEW_STATIC;WIN32;_DEBUG;_WINDOWS;%(PreprocessorDefinitions)</PreprocessorDefinitions>
    </ClCompile>
    <PostBuildEvent>
      <Command>xcopy "..\..\..\pioneer-thirdparty\win32\bin\*.dll" "$(TargetDir)\*.dll" /Y /C</Command>
      <Message>copy the dlls into the directory</Message>
    </PostBuildEvent>
  </ItemDefinitionGroup>
  <ItemDefinitionGroup Condition="'$(Configuration)|$(Platform)'=='Release|Win32'">
    <ClCompile />
    <Link>
      <SubSystem>Windows</SubSystem>
      <AdditionalDependencies>profiler.lib;glew.lib;json.lib;assimp.lib;lua.lib;jenkins.lib;shlwapi.lib;libogg_static_vc2012_release.lib;libvorbis_static_vc2012_release.lib;libvorbisfile_static_vc2012_release.lib;sdl2.lib;sdl2main.lib;opengl32.lib;glu32.lib;SDL2_image.lib;freetype2312MT.lib;glew32.lib;sigc-vc2012-2_2_8.lib;libpng15_static.lib;zlib.lib;text.lib;galaxy.lib;collider.lib;graphics.lib;terrain.lib;gui.lib;ui.lib;scenegraph.lib;gameui.lib;%(AdditionalDependencies)</AdditionalDependencies>
      <AdditionalLibraryDirectories>../../win32/lib;../../../pioneer-thirdparty/win32/lib;$(SolutionDir)$(Configuration)</AdditionalLibraryDirectories>
      <LargeAddressAware>true</LargeAddressAware>
    </Link>
    <ClCompile />
    <ClCompile>
      <AdditionalIncludeDirectories>../../../src;../../src;../../../pioneer-thirdparty/win32/include;../../../../pioneer-thirdparty/win32/include;../../win32/include;../../include;../../../contrib;../../contrib</AdditionalIncludeDirectories>
      <PreprocessorDefinitions>GLEW_STATIC;WIN32;_WINDOWS;NDEBUG;%(PreprocessorDefinitions)</PreprocessorDefinitions>
    </ClCompile>
    <PostBuildEvent>
      <Command>xcopy "..\..\..\pioneer-thirdparty\win32\bin\*.dll" "$(TargetDir)\*.dll" /Y /C</Command>
      <Message>copy the dlls into the directory</Message>
    </PostBuildEvent>
  </ItemDefinitionGroup>
  <ItemGroup>
    <ClCompile Include="..\..\contrib\PicoDDS\PicoDDS.cpp" />
    <ClCompile Include="..\..\src\AmbientSounds.cpp" />
    <ClCompile Include="..\..\src\Background.cpp" />
    <ClCompile Include="..\..\src\Body.cpp" />
    <ClCompile Include="..\..\src\Camera.cpp" />
    <ClCompile Include="..\..\src\CameraController.cpp" />
    <ClCompile Include="..\..\src\CargoBody.cpp" />
    <ClCompile Include="..\..\src\ChatForm.cpp" />
    <ClCompile Include="..\..\src\CityOnPlanet.cpp" />
    <ClCompile Include="..\..\src\Color.cpp" />
<<<<<<< HEAD
    <ClCompile Include="..\..\src\Colors.cpp" />
    <ClCompile Include="..\..\src\CommodityTradeWidget.cpp" />
=======
>>>>>>> b487b90a
    <ClCompile Include="..\..\src\CRC32.cpp" />
    <ClCompile Include="..\..\src\DeathView.cpp" />
    <ClCompile Include="..\..\src\DynamicBody.cpp" />
    <ClCompile Include="..\..\src\EnumStrings.cpp" />
    <ClCompile Include="..\..\src\enum_table.cpp" />
    <ClCompile Include="..\..\src\EquipType.cpp" />
    <ClCompile Include="..\..\src\FaceGenManager.cpp" />
    <ClCompile Include="..\..\src\FaceVideoLink.cpp" />
    <ClCompile Include="..\..\src\Factions.cpp" />
    <ClCompile Include="..\..\src\FileSourceZip.cpp" />
    <ClCompile Include="..\..\src\FileSystem.cpp" />
    <ClCompile Include="..\..\src\FontCache.cpp" />
    <ClCompile Include="..\..\src\FormController.cpp" />
    <ClCompile Include="..\..\src\Frame.cpp" />
    <ClCompile Include="..\..\src\GalacticView.cpp" />
    <ClCompile Include="..\..\src\Game.cpp" />
    <ClCompile Include="..\..\src\GameConfig.cpp" />
    <ClCompile Include="..\..\src\GameLog.cpp" />
    <ClCompile Include="..\..\src\GeoPatch.cpp" />
    <ClCompile Include="..\..\src\GeoPatchContext.cpp" />
    <ClCompile Include="..\..\src\GeoPatchID.cpp" />
    <ClCompile Include="..\..\src\GeoPatchJobs.cpp" />
    <ClCompile Include="..\..\src\GeoSphere.cpp" />
    <ClCompile Include="..\..\src\HyperspaceCloud.cpp" />
    <ClCompile Include="..\..\src\IniConfig.cpp" />
    <ClCompile Include="..\..\src\Intro.cpp" />
    <ClCompile Include="..\..\src\JobQueue.cpp" />
    <ClCompile Include="..\..\src\KeyBindings.cpp" />
    <ClCompile Include="..\..\src\Lang.cpp" />
    <ClCompile Include="..\..\src\Lua.cpp" />
    <ClCompile Include="..\..\src\LuaBody.cpp" />
    <ClCompile Include="..\..\src\LuaCargoBody.cpp" />
    <ClCompile Include="..\..\src\LuaComms.cpp" />
    <ClCompile Include="..\..\src\LuaConsole.cpp" />
    <ClCompile Include="..\..\src\LuaConstants.cpp" />
    <ClCompile Include="..\..\src\LuaDev.cpp" />
    <ClCompile Include="..\..\src\LuaEngine.cpp" />
    <ClCompile Include="..\..\src\LuaEquipDef.cpp" />
    <ClCompile Include="..\..\src\LuaEvent.cpp" />
    <ClCompile Include="..\..\src\LuaFaction.cpp" />
    <ClCompile Include="..\..\src\LuaFileSystem.cpp" />
    <ClCompile Include="..\..\src\LuaFixed.cpp" />
    <ClCompile Include="..\..\src\LuaFormat.cpp" />
    <ClCompile Include="..\..\src\LuaGame.cpp" />
    <ClCompile Include="..\..\src\LuaLang.cpp" />
    <ClCompile Include="..\..\src\LuaManager.cpp" />
    <ClCompile Include="..\..\src\LuaMatrix.cpp" />
    <ClCompile Include="..\..\src\LuaMissile.cpp" />
    <ClCompile Include="..\..\src\LuaMusic.cpp" />
    <ClCompile Include="..\..\src\LuaNameGen.cpp" />
    <ClCompile Include="..\..\src\LuaObject.cpp" />
    <ClCompile Include="..\..\src\LuaPlanet.cpp" />
    <ClCompile Include="..\..\src\LuaPlayer.cpp" />
    <ClCompile Include="..\..\src\LuaPropertiedObject.cpp" />
    <ClCompile Include="..\..\src\LuaRand.cpp" />
    <ClCompile Include="..\..\src\LuaRef.cpp" />
    <ClCompile Include="..\..\src\LuaSerializer.cpp" />
    <ClCompile Include="..\..\src\LuaShip.cpp" />
    <ClCompile Include="..\..\src\LuaShipDef.cpp" />
    <ClCompile Include="..\..\src\LuaSpace.cpp" />
    <ClCompile Include="..\..\src\LuaSpaceStation.cpp" />
    <ClCompile Include="..\..\src\LuaStar.cpp" />
    <ClCompile Include="..\..\src\LuaStarSystem.cpp" />
    <ClCompile Include="..\..\src\LuaSystemBody.cpp" />
    <ClCompile Include="..\..\src\LuaSystemPath.cpp" />
    <ClCompile Include="..\..\src\LuaTimer.cpp" />
    <ClCompile Include="..\..\src\LuaUtils.cpp" />
    <ClCompile Include="..\..\src\LuaVector.cpp" />
    <ClCompile Include="..\..\src\main.cpp" />
    <ClCompile Include="..\..\src\MathUtil.cpp" />
    <ClCompile Include="..\..\src\Missile.cpp" />
    <ClCompile Include="..\..\src\ModelBody.cpp" />
    <ClCompile Include="..\..\src\ModelCache.cpp" />
    <ClCompile Include="..\..\src\ModelViewer.cpp" />
    <ClCompile Include="..\..\src\ModManager.cpp" />
    <ClCompile Include="..\..\src\NavLights.cpp" />
    <ClCompile Include="..\..\src\ObjectViewerView.cpp" />
    <ClCompile Include="..\..\src\Orbit.cpp" />
    <ClCompile Include="..\..\src\perlin.cpp" />
    <ClCompile Include="..\..\src\Pi.cpp" />
    <ClCompile Include="..\..\src\Planet.cpp" />
    <ClCompile Include="..\..\src\Player.cpp" />
    <ClCompile Include="..\..\src\PngWriter.cpp" />
    <ClCompile Include="..\..\src\Polit.cpp" />
    <ClCompile Include="..\..\src\posix\FileSystemPosix.cpp">
      <ExcludedFromBuild Condition="'$(Configuration)|$(Platform)'=='Debug|Win32'">true</ExcludedFromBuild>
      <ExcludedFromBuild Condition="'$(Configuration)|$(Platform)'=='PreRelease|Win32'">true</ExcludedFromBuild>
      <ExcludedFromBuild Condition="'$(Configuration)|$(Platform)'=='Release|Win32'">true</ExcludedFromBuild>
    </ClCompile>
    <ClCompile Include="..\..\src\posix\OSPosix.cpp">
      <ExcludedFromBuild Condition="'$(Configuration)|$(Platform)'=='Debug|Win32'">true</ExcludedFromBuild>
      <ExcludedFromBuild Condition="'$(Configuration)|$(Platform)'=='PreRelease|Win32'">true</ExcludedFromBuild>
      <ExcludedFromBuild Condition="'$(Configuration)|$(Platform)'=='Release|Win32'">true</ExcludedFromBuild>
    </ClCompile>
    <ClCompile Include="..\..\src\Projectile.cpp" />
    <ClCompile Include="..\..\src\PropertyMap.cpp" />
    <ClCompile Include="..\..\src\SDLWrappers.cpp" />
    <ClCompile Include="..\..\src\SectorView.cpp" />
    <ClCompile Include="..\..\src\Serializer.cpp" />
    <ClCompile Include="..\..\src\Sfx.cpp" />
    <ClCompile Include="..\..\src\Ship-AI.cpp" />
    <ClCompile Include="..\..\src\Ship.cpp" />
    <ClCompile Include="..\..\src\ShipAICmd.cpp" />
    <ClCompile Include="..\..\src\ShipController.cpp" />
    <ClCompile Include="..\..\src\ShipCpanel.cpp" />
    <ClCompile Include="..\..\src\ShipCpanelMultiFuncDisplays.cpp" />
    <ClCompile Include="..\..\src\ShipSpinnerWidget.cpp" />
    <ClCompile Include="..\..\src\ShipType.cpp" />
    <ClCompile Include="..\..\src\Sound.cpp" />
    <ClCompile Include="..\..\src\SoundMusic.cpp" />
    <ClCompile Include="..\..\src\Space.cpp" />
    <ClCompile Include="..\..\src\SpaceStation.cpp" />
    <ClCompile Include="..\..\src\SpaceStationType.cpp" />
    <ClCompile Include="..\..\src\SpeedLines.cpp" />
    <ClCompile Include="..\..\src\Star.cpp" />
    <ClCompile Include="..\..\src\StringF.cpp" />
    <ClCompile Include="..\..\src\SystemInfoView.cpp" />
    <ClCompile Include="..\..\src\SystemView.cpp" />
    <ClCompile Include="..\..\src\TerrainBody.cpp" />
    <ClCompile Include="..\..\src\Tombstone.cpp" />
    <ClCompile Include="..\..\src\UIView.cpp" />
    <ClCompile Include="..\..\src\utils.cpp" />
    <ClCompile Include="..\..\src\View.cpp" />
    <ClCompile Include="..\..\src\win32\FileSystemWin32.cpp" />
    <ClCompile Include="..\..\src\win32\OSWin32.cpp" />
    <ClCompile Include="..\..\src\win32\pch.cpp">
      <PrecompiledHeader Condition="'$(Configuration)|$(Platform)'=='Debug|Win32'">Create</PrecompiledHeader>
      <PrecompiledHeader Condition="'$(Configuration)|$(Platform)'=='PreRelease|Win32'">Create</PrecompiledHeader>
      <PrecompiledHeader Condition="'$(Configuration)|$(Platform)'=='Release|Win32'">Create</PrecompiledHeader>
    </ClCompile>
    <ClCompile Include="..\..\src\win32\WinMath.cpp" />
    <ClCompile Include="..\..\src\WorldView.cpp" />
  </ItemGroup>
  <ItemGroup>
    <ClInclude Include="..\..\contrib\PicoDDS\PicoDDS.h" />
    <ClInclude Include="..\..\src\Aabb.h" />
    <ClInclude Include="..\..\src\AmbientSounds.h" />
    <ClInclude Include="..\..\src\AnimationCurves.h" />
    <ClInclude Include="..\..\src\Background.h" />
    <ClInclude Include="..\..\src\Body.h" />
    <ClInclude Include="..\..\src\buildopts.h" />
    <ClInclude Include="..\..\src\ByteRange.h" />
    <ClInclude Include="..\..\src\Camera.h" />
    <ClInclude Include="..\..\src\CameraController.h" />
    <ClInclude Include="..\..\src\CargoBody.h" />
    <ClInclude Include="..\..\src\ChatForm.h" />
    <ClInclude Include="..\..\src\CityOnPlanet.h" />
    <ClInclude Include="..\..\src\Color.h" />
<<<<<<< HEAD
    <ClInclude Include="..\..\src\Colors.h" />
    <ClInclude Include="..\..\src\CommodityTradeWidget.h" />
=======
>>>>>>> b487b90a
    <ClInclude Include="..\..\src\CRC32.h" />
    <ClInclude Include="..\..\src\DeathView.h" />
    <ClInclude Include="..\..\src\DeleteEmitter.h" />
    <ClInclude Include="..\..\src\DynamicBody.h" />
    <ClInclude Include="..\..\src\EnumStrings.h" />
    <ClInclude Include="..\..\src\enum_table.h" />
    <ClInclude Include="..\..\src\EquipSet.h" />
    <ClInclude Include="..\..\src\EquipType.h" />
    <ClInclude Include="..\..\src\FaceGenManager.h" />
    <ClInclude Include="..\..\src\FaceVideoLink.h" />
    <ClInclude Include="..\..\src\Factions.h" />
    <ClInclude Include="..\..\src\FileSourceZip.h" />
    <ClInclude Include="..\..\src\FileSystem.h" />
    <ClInclude Include="..\..\src\fixed.h" />
    <ClInclude Include="..\..\src\FontCache.h" />
    <ClInclude Include="..\..\src\FormController.h" />
    <ClInclude Include="..\..\src\Frame.h" />
    <ClInclude Include="..\..\src\GalacticView.h" />
    <ClInclude Include="..\..\src\Game.h" />
    <ClInclude Include="..\..\src\GameConfig.h" />
    <ClInclude Include="..\..\src\gameconsts.h" />
    <ClInclude Include="..\..\src\GameLog.h" />
    <ClInclude Include="..\..\src\GeoPatch.h" />
    <ClInclude Include="..\..\src\GeoPatchContext.h" />
    <ClInclude Include="..\..\src\GeoPatchID.h" />
    <ClInclude Include="..\..\src\GeoPatchJobs.h" />
    <ClInclude Include="..\..\src\GeoSphere.h" />
    <ClInclude Include="..\..\src\HyperspaceCloud.h" />
    <ClInclude Include="..\..\src\IniConfig.h" />
    <ClInclude Include="..\..\src\Intro.h" />
    <ClInclude Include="..\..\src\JobQueue.h" />
    <ClInclude Include="..\..\src\KeyBindings.h" />
    <ClInclude Include="..\..\src\libs.h" />
    <ClInclude Include="..\..\src\Lua.h" />
    <ClInclude Include="..\..\src\LuaEquipDef.h" />
    <ClInclude Include="..\..\src\LuaComms.h" />
    <ClInclude Include="..\..\src\LuaConsole.h" />
    <ClInclude Include="..\..\src\LuaConstants.h" />
    <ClInclude Include="..\..\src\LuaDev.h" />
    <ClInclude Include="..\..\src\LuaEngine.h" />
    <ClInclude Include="..\..\src\LuaEvent.h" />
    <ClInclude Include="..\..\src\LuaFileSystem.h" />
    <ClInclude Include="..\..\src\LuaFixed.h" />
    <ClInclude Include="..\..\src\LuaFormat.h" />
    <ClInclude Include="..\..\src\LuaGame.h" />
    <ClInclude Include="..\..\src\LuaLang.h" />
    <ClInclude Include="..\..\src\LuaManager.h" />
    <ClInclude Include="..\..\src\LuaMatrix.h" />
    <ClInclude Include="..\..\src\LuaMissile.h" />
    <ClInclude Include="..\..\src\LuaMusic.h" />
    <ClInclude Include="..\..\src\LuaNameGen.h" />
    <ClInclude Include="..\..\src\LuaObject.h" />
    <ClInclude Include="..\..\src\LuaPushPull.h" />
    <ClInclude Include="..\..\src\LuaRef.h" />
    <ClInclude Include="..\..\src\LuaSerializer.h" />
    <ClInclude Include="..\..\src\LuaShipDef.h" />
    <ClInclude Include="..\..\src\LuaSpace.h" />
    <ClInclude Include="..\..\src\LuaTable.h" />
    <ClInclude Include="..\..\src\LuaTimer.h" />
    <ClInclude Include="..\..\src\LuaUtils.h" />
    <ClInclude Include="..\..\src\LuaVector.h" />
    <ClInclude Include="..\..\src\LuaWrappable.h" />
    <ClInclude Include="..\..\src\MathUtil.h" />
    <ClInclude Include="..\..\src\matrix4x4.h" />
    <ClInclude Include="..\..\src\Missile.h" />
    <ClInclude Include="..\..\src\ModelBody.h" />
    <ClInclude Include="..\..\src\ModelCache.h" />
    <ClInclude Include="..\..\src\ModelViewer.h" />
    <ClInclude Include="..\..\src\ModManager.h" />
    <ClInclude Include="..\..\src\NavLights.h" />
    <ClInclude Include="..\..\src\Object.h" />
    <ClInclude Include="..\..\src\ObjectViewerView.h" />
    <ClInclude Include="..\..\src\Orbit.h" />
    <ClInclude Include="..\..\src\OS.h" />
    <ClInclude Include="..\..\src\perlin.h" />
    <ClInclude Include="..\..\src\PersistSystemData.h" />
    <ClInclude Include="..\..\src\Pi.h" />
    <ClInclude Include="..\..\src\Planet.h" />
    <ClInclude Include="..\..\src\Player.h" />
    <ClInclude Include="..\..\src\PngWriter.h" />
    <ClInclude Include="..\..\src\Polit.h" />
    <ClInclude Include="..\..\src\Projectile.h" />
    <ClInclude Include="..\..\src\PropertiedObject.h" />
    <ClInclude Include="..\..\src\PropertyMap.h" />
    <ClInclude Include="..\..\src\Quaternion.h" />
    <ClInclude Include="..\..\src\Random.h" />
    <ClInclude Include="..\..\src\RefCounted.h" />
    <ClInclude Include="..\..\src\SDLWrappers.h" />
    <ClInclude Include="..\..\src\SectorView.h" />
    <ClInclude Include="..\..\src\Serializer.h" />
    <ClInclude Include="..\..\src\Sfx.h" />
    <ClInclude Include="..\..\src\Ship.h" />
    <ClInclude Include="..\..\src\ShipAICmd.h" />
    <ClInclude Include="..\..\src\ShipController.h" />
    <ClInclude Include="..\..\src\ShipCpanel.h" />
    <ClInclude Include="..\..\src\ShipCpanelMultiFuncDisplays.h" />
    <ClInclude Include="..\..\src\ShipSpinnerWidget.h" />
    <ClInclude Include="..\..\src\ShipType.h" />
    <ClInclude Include="..\..\src\SmartPtr.h" />
    <ClInclude Include="..\..\src\Sound.h" />
    <ClInclude Include="..\..\src\SoundMusic.h" />
    <ClInclude Include="..\..\src\Space.h" />
    <ClInclude Include="..\..\src\SpaceStation.h" />
    <ClInclude Include="..\..\src\SpaceStationType.h" />
    <ClInclude Include="..\..\src\SpeedLines.h" />
    <ClInclude Include="..\..\src\Star.h" />
    <ClInclude Include="..\..\src\StringF.h" />
    <ClInclude Include="..\..\src\StringRange.h" />
    <ClInclude Include="..\..\src\SystemInfoView.h" />
    <ClInclude Include="..\..\src\SystemView.h" />
    <ClInclude Include="..\..\src\TerrainBody.h" />
    <ClInclude Include="..\..\src\Tombstone.h" />
    <ClInclude Include="..\..\src\UIView.h" />
    <ClInclude Include="..\..\src\utils.h" />
    <ClInclude Include="..\..\src\vector2.h" />
    <ClInclude Include="..\..\src\vector3.h" />
    <ClInclude Include="..\..\src\VideoLink.h" />
    <ClInclude Include="..\..\src\View.h" />
    <ClInclude Include="..\..\src\win32\pch.h" />
    <ClInclude Include="..\..\src\win32\TextUtils.h" />
    <ClInclude Include="..\..\src\win32\WinMath.h" />
    <ClInclude Include="..\..\src\WorldView.h" />
  </ItemGroup>
  <ItemGroup>
    <ResourceCompile Include="..\..\src\win32\pioneer.rc" />
  </ItemGroup>
  <Import Project="$(VCTargetsPath)\Microsoft.Cpp.targets" />
  <ImportGroup Label="ExtensionTargets">
  </ImportGroup>
</Project><|MERGE_RESOLUTION|>--- conflicted
+++ resolved
@@ -138,11 +138,7 @@
     <ClCompile Include="..\..\src\ChatForm.cpp" />
     <ClCompile Include="..\..\src\CityOnPlanet.cpp" />
     <ClCompile Include="..\..\src\Color.cpp" />
-<<<<<<< HEAD
     <ClCompile Include="..\..\src\Colors.cpp" />
-    <ClCompile Include="..\..\src\CommodityTradeWidget.cpp" />
-=======
->>>>>>> b487b90a
     <ClCompile Include="..\..\src\CRC32.cpp" />
     <ClCompile Include="..\..\src\DeathView.cpp" />
     <ClCompile Include="..\..\src\DynamicBody.cpp" />
@@ -291,11 +287,7 @@
     <ClInclude Include="..\..\src\ChatForm.h" />
     <ClInclude Include="..\..\src\CityOnPlanet.h" />
     <ClInclude Include="..\..\src\Color.h" />
-<<<<<<< HEAD
     <ClInclude Include="..\..\src\Colors.h" />
-    <ClInclude Include="..\..\src\CommodityTradeWidget.h" />
-=======
->>>>>>> b487b90a
     <ClInclude Include="..\..\src\CRC32.h" />
     <ClInclude Include="..\..\src\DeathView.h" />
     <ClInclude Include="..\..\src\DeleteEmitter.h" />
