--- conflicted
+++ resolved
@@ -1,4 +1,3 @@
-<<<<<<< HEAD
 ﻿<?xml version="1.0" encoding="utf-8"?>
 <Project DefaultTargets="Build" ToolsVersion="4.0" xmlns="http://schemas.microsoft.com/developer/msbuild/2003">
   <ItemGroup Label="ProjectConfigurations">
@@ -104,107 +103,4 @@
   <Import Project="$(VCTargetsPath)\Microsoft.Cpp.targets" />
   <ImportGroup Label="ExtensionTargets">
   </ImportGroup>
-=======
-﻿<?xml version="1.0" encoding="utf-8"?>
-<Project DefaultTargets="Build" ToolsVersion="4.0" xmlns="http://schemas.microsoft.com/developer/msbuild/2003">
-  <ItemGroup Label="ProjectConfigurations">
-    <ProjectConfiguration Include="Debug|Win32">
-      <Configuration>Debug</Configuration>
-      <Platform>Win32</Platform>
-    </ProjectConfiguration>
-    <ProjectConfiguration Include="PreRelease|Win32">
-      <Configuration>PreRelease</Configuration>
-      <Platform>Win32</Platform>
-    </ProjectConfiguration>
-    <ProjectConfiguration Include="Release|Win32">
-      <Configuration>Release</Configuration>
-      <Platform>Win32</Platform>
-    </ProjectConfiguration>
-  </ItemGroup>
-  <PropertyGroup Label="Globals">
-    <ProjectGuid>{EDB31F5D-851C-4CC5-85D2-59781FD920BA}</ProjectGuid>
-    <RootNamespace>gameui</RootNamespace>
-  </PropertyGroup>
-  <Import Project="$(VCTargetsPath)\Microsoft.Cpp.Default.props" />
-  <PropertyGroup Condition="'$(Configuration)|$(Platform)'=='Debug|Win32'" Label="Configuration">
-    <ConfigurationType>StaticLibrary</ConfigurationType>
-    <UseDebugLibraries>true</UseDebugLibraries>
-    <CharacterSet>Unicode</CharacterSet>
-    <PlatformToolset>v110</PlatformToolset>
-  </PropertyGroup>
-  <PropertyGroup Condition="'$(Configuration)|$(Platform)'=='Release|Win32'" Label="Configuration">
-    <ConfigurationType>StaticLibrary</ConfigurationType>
-    <UseDebugLibraries>false</UseDebugLibraries>
-    <WholeProgramOptimization>true</WholeProgramOptimization>
-    <CharacterSet>Unicode</CharacterSet>
-    <PlatformToolset>v110</PlatformToolset>
-  </PropertyGroup>
-  <PropertyGroup Condition="'$(Configuration)|$(Platform)'=='PreRelease|Win32'" Label="Configuration">
-    <ConfigurationType>StaticLibrary</ConfigurationType>
-    <UseDebugLibraries>false</UseDebugLibraries>
-    <CharacterSet>Unicode</CharacterSet>
-    <PlatformToolset>v110</PlatformToolset>
-  </PropertyGroup>
-  <Import Project="$(VCTargetsPath)\Microsoft.Cpp.props" />
-  <ImportGroup Label="ExtensionSettings">
-  </ImportGroup>
-  <ImportGroup Label="PropertySheets" Condition="'$(Configuration)|$(Platform)'=='Debug|Win32'">
-    <Import Project="$(UserRootDir)\Microsoft.Cpp.$(Platform).user.props" Condition="exists('$(UserRootDir)\Microsoft.Cpp.$(Platform).user.props')" Label="LocalAppDataPlatform" />
-    <Import Project="..\common.props" />
-    <Import Project="..\Debug.props" />
-  </ImportGroup>
-  <ImportGroup Label="PropertySheets" Condition="'$(Configuration)|$(Platform)'=='Release|Win32'">
-    <Import Project="$(UserRootDir)\Microsoft.Cpp.$(Platform).user.props" Condition="exists('$(UserRootDir)\Microsoft.Cpp.$(Platform).user.props')" Label="LocalAppDataPlatform" />
-    <Import Project="..\common.props" />
-    <Import Project="..\Release.props" />
-  </ImportGroup>
-  <ImportGroup Condition="'$(Configuration)|$(Platform)'=='PreRelease|Win32'" Label="PropertySheets">
-    <Import Project="$(UserRootDir)\Microsoft.Cpp.$(Platform).user.props" Condition="exists('$(UserRootDir)\Microsoft.Cpp.$(Platform).user.props')" Label="LocalAppDataPlatform" />
-    <Import Project="..\common.props" />
-    <Import Project="..\PreRelease.props" />
-  </ImportGroup>
-  <PropertyGroup Label="UserMacros" />
-  <PropertyGroup />
-  <ItemDefinitionGroup Condition="'$(Configuration)|$(Platform)'=='Debug|Win32'">
-    <ClCompile />
-    <Link>
-      <GenerateDebugInformation>true</GenerateDebugInformation>
-    </Link>
-  </ItemDefinitionGroup>
-  <ItemDefinitionGroup Condition="'$(Configuration)|$(Platform)'=='Release|Win32'">
-    <ClCompile />
-    <Link>
-      <GenerateDebugInformation>true</GenerateDebugInformation>
-      <EnableCOMDATFolding>true</EnableCOMDATFolding>
-      <OptimizeReferences>true</OptimizeReferences>
-    </Link>
-    <ClCompile />
-  </ItemDefinitionGroup>
-  <ItemDefinitionGroup Condition="'$(Configuration)|$(Platform)'=='PreRelease|Win32'">
-    <ClCompile />
-    <Link>
-      <GenerateDebugInformation>true</GenerateDebugInformation>
-      <EnableCOMDATFolding>true</EnableCOMDATFolding>
-      <OptimizeReferences>true</OptimizeReferences>
-    </Link>
-  </ItemDefinitionGroup>
-  <ItemGroup>
-    <ClInclude Include="..\..\..\src\gameui\GameUI.h" />
-    <ClInclude Include="..\..\..\src\gameui\Lua.h" />
-    <ClInclude Include="..\..\..\src\gameui\Panel.h" />
-    <ClInclude Include="..\..\..\src\win32\pch.h" />
-  </ItemGroup>
-  <ItemGroup>
-    <ClCompile Include="..\..\..\src\gameui\Lua.cpp" />
-    <ClCompile Include="..\..\..\src\gameui\Panel.cpp" />
-    <ClCompile Include="..\..\..\src\win32\pch.cpp">
-      <PrecompiledHeader Condition="'$(Configuration)|$(Platform)'=='Debug|Win32'">Create</PrecompiledHeader>
-      <PrecompiledHeader Condition="'$(Configuration)|$(Platform)'=='PreRelease|Win32'">Create</PrecompiledHeader>
-      <PrecompiledHeader Condition="'$(Configuration)|$(Platform)'=='Release|Win32'">Create</PrecompiledHeader>
-    </ClCompile>
-  </ItemGroup>
-  <Import Project="$(VCTargetsPath)\Microsoft.Cpp.targets" />
-  <ImportGroup Label="ExtensionTargets">
-  </ImportGroup>
->>>>>>> 3cc1ad9b
 </Project>