define_model('nazzle_s', {
	info =	{
		lod_pixels = {10, 20, 50, 0},
		bounding_radius =1,
		materials = {'e_glow', 'nazzle'},
	},
	static = function(lod)
		set_material('nazzle', 	.75, .8, 1,1, .8, 1, 1.5, 50)
		use_material('nazzle')
		texture('naz_2.png', v(.5,.5,0), v(.2,0,0), v(0,0,1))
		sphere_slice(6,2*lod, 0, 0.5*math.pi, Matrix.rotate(math.pi,v(0,0,1)) * Matrix.scale(v(1.1547,1.7,1.1547)))
		tube(6,v(0,0,0), v(0,.75,0), v(0,0,1), .85, 1)
		use_material('e_glow')
		texture('naz_1.png', v(.5,.5,0), v(.5,0,0), v(0,0,1))
		circle(6, v(0,.001,0), v(0,1,0), v(0,0,1), .9)
	end,
	dynamic = function(lod)
<<<<<<< HEAD
		set_material('e_glow', lerp_materials(get_time('SECONDS')*0.5, 	{.3, .3, .3, 1, 0, 0, 0, 0, .7, 1, 1.5 },
																{.3, .3, .3, 1, 0, 0, 0, 0, 1, .7, 1.5 }))
=======
		set_material('e_glow', lerp_materials(get_arg(1)*0.5, 	{.3, .3, .3, 1, 0, 0, 0, 0, .7, 1, 1.5 }, {.3, .3, .3, 1, 0, 0, 0, 0, 1, .7, 1.5 }))
>>>>>>> d6b023d2
	end
})

define_model('nazzle_l', {
	info =	{
		lod_pixels = {10, 20, 50, 0},
		bounding_radius =1,
		materials = {'e_glow', 'nazzle'},
	},
	static = function(lod)
		set_material('nazzle',	.75, .8, 1,1, .8, 1, 1.5, 50)
		use_material('nazzle')
		texture('naz_2.png', v(.5,.5,0), v(.2,0,0), v(0,0,1))
		sphere_slice(18,3*lod, 0, 0.5*math.pi, Matrix.rotate(math.pi,v(0,0,1)) * Matrix.scale(v(1.01542,1.6,1.01542)))
		tube(18,v(0,0,0), v(0,.75,0), v(0,0,1), .85, 1)
		use_material('e_glow')
		texture('naz_1.png', v(.5,.5,0), v(.5,0,0), v(0,0,1))
		circle(6, v(0,.001,0), v(0,1,0), v(0,0,1), .85)
	end,
	dynamic = function(lod)
<<<<<<< HEAD
		set_material('e_glow', lerp_materials(get_time('SECONDS')*0.5,  {.3, .3, .3, 1, 0, 0, 0, 0, .7, 1, 1.5 },
																{.3, .3, .3, 1, 0, 0, 0, 0, 1, .7, 1.5 }))
=======
		set_material('e_glow', lerp_materials(get_arg(1)*0.5,  {.3, .3, .3, 1, 0, 0, 0, 0, .7, 1, 1.5 }, {.3, .3, .3, 1, 0, 0, 0, 0, 1, .7, 1.5 }))
>>>>>>> d6b023d2
	end
})

define_model('nazzle_n', {
	info =	{
		lod_pixels = {10, 20, 50, 0},
		bounding_radius =1,
		materials = {'nazzle', 'naz_no'},
	},
	static = function(lod)
		set_material('nazzle', 	.75, .8, 1,1, .8, 1, 1.5, 50)
		use_material('nazzle')
		texture('naz_2.png', v(.5,.5,0), v(.2,0,0), v(0,0,1))
		sphere_slice(6,2*lod, 0, 0.5*math.pi, Matrix.rotate(math.pi,v(0,0,1)) * Matrix.scale(v(1.1547,1.7,1.1547)))
		tube(6,v(0,0,0), v(0,.75,0), v(0,0,1), .85, 1)
		set_material('naz_no', 	.45, .5, .7)
		use_material('naz_no')
		texture('naz_1.png', v(.5,.5,0), v(.5,0,0), v(0,0,1))
		circle(6, v(0,.001,0), v(0,1,0), v(0,0,1), .9)
	end
})

-- for the following types define material in model script

define_model('nazzle1_s', {
	info = 	{
		lod_pixels = {10, 20, 50, 0},
		bounding_radius = 1,
	},

	static = function(lod)
		texture('naz_2.png', v(.5,.5,0), v(.2,0,0), v(0,0,1))
		load_obj('nazzle_s.obj', Matrix.new(v(-1,0,0),v(0,1,0),v(0,0,-1)))
	end
})

define_model('nazzle1_l', {
	info = 	{
		lod_pixels = {10, 20, 50, 0},
		bounding_radius = 1,
	},

	static = function(lod)
		texture('naz_2.png', v(.5,.5,0), v(.2,0,0), v(0,0,1))
		load_obj('nazzle_l.obj', Matrix.new(v(-1,0,0),v(0,1,0),v(0,0,-1)))
	end
})

define_model('nazzle2_s', {
	info =	{
		lod_pixels = {10, 20, 50, 0},
		bounding_radius =1,
		materials = {'e_glow'},
	},
	static = function(lod)
		texture('naz_n.png', v(0,.7,0), v(.1,0,0), v(0,-.4,0))
		sphere_slice(6,2*lod, 0, 0.5*math.pi, Matrix.rotate(math.pi,v(0,0,1)) * Matrix.scale(v(1.1547,1.7,1.1547)))
		tube(6,v(0,0,0), v(0,.75,0), v(0,0,1), .85, 1)
		use_material('e_glow')
		texture('naz_1.png', v(.5,.5,0), v(.5,0,0), v(0,0,1))
		circle(6, v(0,.001,0), v(0,1,0), v(0,0,1), .9)
	end,
	dynamic = function(lod)
<<<<<<< HEAD
		set_material('e_glow', lerp_materials(get_time('SECONDS')*0.5, 	{.3, .3, .3, 1, 0, 0, 0, 0, .7, 1, 1.5 },
																{.3, .3, .3, 1, 0, 0, 0, 0, 1, .7, 1.5 }))
=======
		set_material('e_glow', lerp_materials(get_arg(1)*0.5, 	{.3, .3, .3, 1, 0, 0, 0, 0, .7, 1, 1.5 },
		{.3, .3, .3, 1, 0, 0, 0, 0, 1, .7, 1.5 }))
>>>>>>> d6b023d2
	end
})

define_model('nazzle2_l', {
	info =	{
		lod_pixels = {10, 20, 50, 0},
		bounding_radius =1,
		materials = {'e_glow'},
	},
	static = function(lod)
		texture('naz_n.png', v(0,.68,0), v(.1,0,0), v(0,-.42,0))
		sphere_slice(18,3*lod, 0, 0.5*math.pi, Matrix.rotate(math.pi,v(0,0,1)) * Matrix.scale(v(1.01542,1.6,1.01542)))
		tube(18,v(0,0,0), v(0,.75,0), v(0,0,1), .85, 1)
		use_material('e_glow')
		texture('naz_1.png', v(.5,.5,0), v(.5,0,0), v(0,0,1))
		circle(6, v(0,.001,0), v(0,1,0), v(0,0,1), .85)
	end,
	dynamic = function(lod)
<<<<<<< HEAD
		set_material('e_glow', lerp_materials(get_time('SECONDS')*0.5,  {.3, .3, .3, 1, 0, 0, 0, 0, .7, 1, 1.5 },
																{.3, .3, .3, 1, 0, 0, 0, 0, 1, .7, 1.5 }))
=======
		set_material('e_glow', lerp_materials(get_arg(1)*0.5,  {.3, .3, .3, 1, 0, 0, 0, 0, .7, 1, 1.5 },
		{.3, .3, .3, 1, 0, 0, 0, 0, 1, .7, 1.5 }))
>>>>>>> d6b023d2
	end
})

define_model('nazzle2_n', {
	info =	{
		lod_pixels = {10, 20, 50, 0},
		bounding_radius =1,
		materials = {'naz_no'},
	},
	static = function(lod)
		texture('naz_n.png', v(0,.7,0), v(.1,0,0), v(0,-.4,0))
		sphere_slice(6,2*lod, 0, 0.5*math.pi, Matrix.rotate(math.pi,v(0,0,1)) * Matrix.scale(v(1.1547,1.7,1.1547)))
		tube(6,v(0,0,0), v(0,.75,0), v(0,0,1), .85, 1)
		set_material('naz_no', 	.45, .5, .7)
		use_material('naz_no')
		texture('naz_1.png', v(.5,.5,0), v(.5,0,0), v(0,0,1))
		circle(6, v(0,.001,0), v(0,1,0), v(0,0,1), .9)
	end
})
<|MERGE_RESOLUTION|>--- conflicted
+++ resolved
@@ -1,163 +1,143 @@
-define_model('nazzle_s', {
-	info =	{
-		lod_pixels = {10, 20, 50, 0},
-		bounding_radius =1,
-		materials = {'e_glow', 'nazzle'},
-	},
-	static = function(lod)
-		set_material('nazzle', 	.75, .8, 1,1, .8, 1, 1.5, 50)
-		use_material('nazzle')
-		texture('naz_2.png', v(.5,.5,0), v(.2,0,0), v(0,0,1))
-		sphere_slice(6,2*lod, 0, 0.5*math.pi, Matrix.rotate(math.pi,v(0,0,1)) * Matrix.scale(v(1.1547,1.7,1.1547)))
-		tube(6,v(0,0,0), v(0,.75,0), v(0,0,1), .85, 1)
-		use_material('e_glow')
-		texture('naz_1.png', v(.5,.5,0), v(.5,0,0), v(0,0,1))
-		circle(6, v(0,.001,0), v(0,1,0), v(0,0,1), .9)
-	end,
-	dynamic = function(lod)
-<<<<<<< HEAD
-		set_material('e_glow', lerp_materials(get_time('SECONDS')*0.5, 	{.3, .3, .3, 1, 0, 0, 0, 0, .7, 1, 1.5 },
-																{.3, .3, .3, 1, 0, 0, 0, 0, 1, .7, 1.5 }))
-=======
-		set_material('e_glow', lerp_materials(get_arg(1)*0.5, 	{.3, .3, .3, 1, 0, 0, 0, 0, .7, 1, 1.5 }, {.3, .3, .3, 1, 0, 0, 0, 0, 1, .7, 1.5 }))
->>>>>>> d6b023d2
-	end
-})
-
-define_model('nazzle_l', {
-	info =	{
-		lod_pixels = {10, 20, 50, 0},
-		bounding_radius =1,
-		materials = {'e_glow', 'nazzle'},
-	},
-	static = function(lod)
-		set_material('nazzle',	.75, .8, 1,1, .8, 1, 1.5, 50)
-		use_material('nazzle')
-		texture('naz_2.png', v(.5,.5,0), v(.2,0,0), v(0,0,1))
-		sphere_slice(18,3*lod, 0, 0.5*math.pi, Matrix.rotate(math.pi,v(0,0,1)) * Matrix.scale(v(1.01542,1.6,1.01542)))
-		tube(18,v(0,0,0), v(0,.75,0), v(0,0,1), .85, 1)
-		use_material('e_glow')
-		texture('naz_1.png', v(.5,.5,0), v(.5,0,0), v(0,0,1))
-		circle(6, v(0,.001,0), v(0,1,0), v(0,0,1), .85)
-	end,
-	dynamic = function(lod)
-<<<<<<< HEAD
-		set_material('e_glow', lerp_materials(get_time('SECONDS')*0.5,  {.3, .3, .3, 1, 0, 0, 0, 0, .7, 1, 1.5 },
-																{.3, .3, .3, 1, 0, 0, 0, 0, 1, .7, 1.5 }))
-=======
-		set_material('e_glow', lerp_materials(get_arg(1)*0.5,  {.3, .3, .3, 1, 0, 0, 0, 0, .7, 1, 1.5 }, {.3, .3, .3, 1, 0, 0, 0, 0, 1, .7, 1.5 }))
->>>>>>> d6b023d2
-	end
-})
-
-define_model('nazzle_n', {
-	info =	{
-		lod_pixels = {10, 20, 50, 0},
-		bounding_radius =1,
-		materials = {'nazzle', 'naz_no'},
-	},
-	static = function(lod)
-		set_material('nazzle', 	.75, .8, 1,1, .8, 1, 1.5, 50)
-		use_material('nazzle')
-		texture('naz_2.png', v(.5,.5,0), v(.2,0,0), v(0,0,1))
-		sphere_slice(6,2*lod, 0, 0.5*math.pi, Matrix.rotate(math.pi,v(0,0,1)) * Matrix.scale(v(1.1547,1.7,1.1547)))
-		tube(6,v(0,0,0), v(0,.75,0), v(0,0,1), .85, 1)
-		set_material('naz_no', 	.45, .5, .7)
-		use_material('naz_no')
-		texture('naz_1.png', v(.5,.5,0), v(.5,0,0), v(0,0,1))
-		circle(6, v(0,.001,0), v(0,1,0), v(0,0,1), .9)
-	end
-})
-
--- for the following types define material in model script
-
-define_model('nazzle1_s', {
-	info = 	{
-		lod_pixels = {10, 20, 50, 0},
-		bounding_radius = 1,
-	},
-
-	static = function(lod)
-		texture('naz_2.png', v(.5,.5,0), v(.2,0,0), v(0,0,1))
-		load_obj('nazzle_s.obj', Matrix.new(v(-1,0,0),v(0,1,0),v(0,0,-1)))
-	end
-})
-
-define_model('nazzle1_l', {
-	info = 	{
-		lod_pixels = {10, 20, 50, 0},
-		bounding_radius = 1,
-	},
-
-	static = function(lod)
-		texture('naz_2.png', v(.5,.5,0), v(.2,0,0), v(0,0,1))
-		load_obj('nazzle_l.obj', Matrix.new(v(-1,0,0),v(0,1,0),v(0,0,-1)))
-	end
-})
-
-define_model('nazzle2_s', {
-	info =	{
-		lod_pixels = {10, 20, 50, 0},
-		bounding_radius =1,
-		materials = {'e_glow'},
-	},
-	static = function(lod)
-		texture('naz_n.png', v(0,.7,0), v(.1,0,0), v(0,-.4,0))
-		sphere_slice(6,2*lod, 0, 0.5*math.pi, Matrix.rotate(math.pi,v(0,0,1)) * Matrix.scale(v(1.1547,1.7,1.1547)))
-		tube(6,v(0,0,0), v(0,.75,0), v(0,0,1), .85, 1)
-		use_material('e_glow')
-		texture('naz_1.png', v(.5,.5,0), v(.5,0,0), v(0,0,1))
-		circle(6, v(0,.001,0), v(0,1,0), v(0,0,1), .9)
-	end,
-	dynamic = function(lod)
-<<<<<<< HEAD
-		set_material('e_glow', lerp_materials(get_time('SECONDS')*0.5, 	{.3, .3, .3, 1, 0, 0, 0, 0, .7, 1, 1.5 },
-																{.3, .3, .3, 1, 0, 0, 0, 0, 1, .7, 1.5 }))
-=======
-		set_material('e_glow', lerp_materials(get_arg(1)*0.5, 	{.3, .3, .3, 1, 0, 0, 0, 0, .7, 1, 1.5 },
-		{.3, .3, .3, 1, 0, 0, 0, 0, 1, .7, 1.5 }))
->>>>>>> d6b023d2
-	end
-})
-
-define_model('nazzle2_l', {
-	info =	{
-		lod_pixels = {10, 20, 50, 0},
-		bounding_radius =1,
-		materials = {'e_glow'},
-	},
-	static = function(lod)
-		texture('naz_n.png', v(0,.68,0), v(.1,0,0), v(0,-.42,0))
-		sphere_slice(18,3*lod, 0, 0.5*math.pi, Matrix.rotate(math.pi,v(0,0,1)) * Matrix.scale(v(1.01542,1.6,1.01542)))
-		tube(18,v(0,0,0), v(0,.75,0), v(0,0,1), .85, 1)
-		use_material('e_glow')
-		texture('naz_1.png', v(.5,.5,0), v(.5,0,0), v(0,0,1))
-		circle(6, v(0,.001,0), v(0,1,0), v(0,0,1), .85)
-	end,
-	dynamic = function(lod)
-<<<<<<< HEAD
-		set_material('e_glow', lerp_materials(get_time('SECONDS')*0.5,  {.3, .3, .3, 1, 0, 0, 0, 0, .7, 1, 1.5 },
-																{.3, .3, .3, 1, 0, 0, 0, 0, 1, .7, 1.5 }))
-=======
-		set_material('e_glow', lerp_materials(get_arg(1)*0.5,  {.3, .3, .3, 1, 0, 0, 0, 0, .7, 1, 1.5 },
-		{.3, .3, .3, 1, 0, 0, 0, 0, 1, .7, 1.5 }))
->>>>>>> d6b023d2
-	end
-})
-
-define_model('nazzle2_n', {
-	info =	{
-		lod_pixels = {10, 20, 50, 0},
-		bounding_radius =1,
-		materials = {'naz_no'},
-	},
-	static = function(lod)
-		texture('naz_n.png', v(0,.7,0), v(.1,0,0), v(0,-.4,0))
-		sphere_slice(6,2*lod, 0, 0.5*math.pi, Matrix.rotate(math.pi,v(0,0,1)) * Matrix.scale(v(1.1547,1.7,1.1547)))
-		tube(6,v(0,0,0), v(0,.75,0), v(0,0,1), .85, 1)
-		set_material('naz_no', 	.45, .5, .7)
-		use_material('naz_no')
-		texture('naz_1.png', v(.5,.5,0), v(.5,0,0), v(0,0,1))
-		circle(6, v(0,.001,0), v(0,1,0), v(0,0,1), .9)
-	end
-})
+define_model('nazzle_s', {
+	info =	{
+		lod_pixels = {10, 20, 50, 0},
+		bounding_radius =1,
+		materials = {'e_glow', 'nazzle'},
+	},
+	static = function(lod)
+		set_material('nazzle', 	.75, .8, 1,1, .8, 1, 1.5, 50)
+		use_material('nazzle')
+		texture('naz_2.png', v(.5,.5,0), v(.2,0,0), v(0,0,1))
+		sphere_slice(6,2*lod, 0, 0.5*math.pi, Matrix.rotate(math.pi,v(0,0,1)) * Matrix.scale(v(1.1547,1.7,1.1547)))
+		tube(6,v(0,0,0), v(0,.75,0), v(0,0,1), .85, 1)
+		use_material('e_glow')
+		texture('naz_1.png', v(.5,.5,0), v(.5,0,0), v(0,0,1))
+		circle(6, v(0,.001,0), v(0,1,0), v(0,0,1), .9)
+	end,
+	dynamic = function(lod)
+		set_material('e_glow', lerp_materials(get_time('SECONDS')*0.5, 	{.3, .3, .3, 1, 0, 0, 0, 0, .7, 1, 1.5 }, {.3, .3, .3, 1, 0, 0, 0, 0, 1, .7, 1.5 }))
+	end
+})
+
+define_model('nazzle_l', {
+	info =	{
+		lod_pixels = {10, 20, 50, 0},
+		bounding_radius =1,
+		materials = {'e_glow', 'nazzle'},
+	},
+	static = function(lod)
+		set_material('nazzle',	.75, .8, 1,1, .8, 1, 1.5, 50)
+		use_material('nazzle')
+		texture('naz_2.png', v(.5,.5,0), v(.2,0,0), v(0,0,1))
+		sphere_slice(18,3*lod, 0, 0.5*math.pi, Matrix.rotate(math.pi,v(0,0,1)) * Matrix.scale(v(1.01542,1.6,1.01542)))
+		tube(18,v(0,0,0), v(0,.75,0), v(0,0,1), .85, 1)
+		use_material('e_glow')
+		texture('naz_1.png', v(.5,.5,0), v(.5,0,0), v(0,0,1))
+		circle(6, v(0,.001,0), v(0,1,0), v(0,0,1), .85)
+	end,
+	dynamic = function(lod)
+		set_material('e_glow', lerp_materials(get_time('SECONDS')*0.5,  {.3, .3, .3, 1, 0, 0, 0, 0, .7, 1, 1.5 }, {.3, .3, .3, 1, 0, 0, 0, 0, 1, .7, 1.5 }))
+	end
+})
+
+define_model('nazzle_n', {
+	info =	{
+		lod_pixels = {10, 20, 50, 0},
+		bounding_radius =1,
+		materials = {'nazzle', 'naz_no'},
+	},
+	static = function(lod)
+		set_material('nazzle', 	.75, .8, 1,1, .8, 1, 1.5, 50)
+		use_material('nazzle')
+		texture('naz_2.png', v(.5,.5,0), v(.2,0,0), v(0,0,1))
+		sphere_slice(6,2*lod, 0, 0.5*math.pi, Matrix.rotate(math.pi,v(0,0,1)) * Matrix.scale(v(1.1547,1.7,1.1547)))
+		tube(6,v(0,0,0), v(0,.75,0), v(0,0,1), .85, 1)
+		set_material('naz_no', 	.45, .5, .7)
+		use_material('naz_no')
+		texture('naz_1.png', v(.5,.5,0), v(.5,0,0), v(0,0,1))
+		circle(6, v(0,.001,0), v(0,1,0), v(0,0,1), .9)
+	end
+})
+
+-- for the following types define material in model script
+
+define_model('nazzle1_s', {
+	info = 	{
+		lod_pixels = {10, 20, 50, 0},
+		bounding_radius = 1,
+	},
+
+	static = function(lod)
+		texture('naz_2.png', v(.5,.5,0), v(.2,0,0), v(0,0,1))
+		load_obj('nazzle_s.obj', Matrix.new(v(-1,0,0),v(0,1,0),v(0,0,-1)))
+	end
+})
+
+define_model('nazzle1_l', {
+	info = 	{
+		lod_pixels = {10, 20, 50, 0},
+		bounding_radius = 1,
+	},
+
+	static = function(lod)
+		texture('naz_2.png', v(.5,.5,0), v(.2,0,0), v(0,0,1))
+		load_obj('nazzle_l.obj', Matrix.new(v(-1,0,0),v(0,1,0),v(0,0,-1)))
+	end
+})
+
+define_model('nazzle2_s', {
+	info =	{
+		lod_pixels = {10, 20, 50, 0},
+		bounding_radius =1,
+		materials = {'e_glow'},
+	},
+	static = function(lod)
+		texture('naz_n.png', v(0,.7,0), v(.1,0,0), v(0,-.4,0))
+		sphere_slice(6,2*lod, 0, 0.5*math.pi, Matrix.rotate(math.pi,v(0,0,1)) * Matrix.scale(v(1.1547,1.7,1.1547)))
+		tube(6,v(0,0,0), v(0,.75,0), v(0,0,1), .85, 1)
+		use_material('e_glow')
+		texture('naz_1.png', v(.5,.5,0), v(.5,0,0), v(0,0,1))
+		circle(6, v(0,.001,0), v(0,1,0), v(0,0,1), .9)
+	end,
+	dynamic = function(lod)
+		set_material('e_glow', lerp_materials(get_time('SECONDS')*0.5, 	{.3, .3, .3, 1, 0, 0, 0, 0, .7, 1, 1.5 },
+		{.3, .3, .3, 1, 0, 0, 0, 0, 1, .7, 1.5 }))
+	end
+})
+
+define_model('nazzle2_l', {
+	info =	{
+		lod_pixels = {10, 20, 50, 0},
+		bounding_radius =1,
+		materials = {'e_glow'},
+	},
+	static = function(lod)
+		texture('naz_n.png', v(0,.68,0), v(.1,0,0), v(0,-.42,0))
+		sphere_slice(18,3*lod, 0, 0.5*math.pi, Matrix.rotate(math.pi,v(0,0,1)) * Matrix.scale(v(1.01542,1.6,1.01542)))
+		tube(18,v(0,0,0), v(0,.75,0), v(0,0,1), .85, 1)
+		use_material('e_glow')
+		texture('naz_1.png', v(.5,.5,0), v(.5,0,0), v(0,0,1))
+		circle(6, v(0,.001,0), v(0,1,0), v(0,0,1), .85)
+	end,
+	dynamic = function(lod)
+		set_material('e_glow', lerp_materials(get_time('SECONDS')*0.5,  {.3, .3, .3, 1, 0, 0, 0, 0, .7, 1, 1.5 },
+		{.3, .3, .3, 1, 0, 0, 0, 0, 1, .7, 1.5 }))
+	end
+})
+
+define_model('nazzle2_n', {
+	info =	{
+		lod_pixels = {10, 20, 50, 0},
+		bounding_radius =1,
+		materials = {'naz_no'},
+	},
+	static = function(lod)
+		texture('naz_n.png', v(0,.7,0), v(.1,0,0), v(0,-.4,0))
+		sphere_slice(6,2*lod, 0, 0.5*math.pi, Matrix.rotate(math.pi,v(0,0,1)) * Matrix.scale(v(1.1547,1.7,1.1547)))
+		tube(6,v(0,0,0), v(0,.75,0), v(0,0,1), .85, 1)
+		set_material('naz_no', 	.45, .5, .7)
+		use_material('naz_no')
+		texture('naz_1.png', v(.5,.5,0), v(.5,0,0), v(0,0,1))
+		circle(6, v(0,.001,0), v(0,1,0), v(0,0,1), .9)
+	end
+})