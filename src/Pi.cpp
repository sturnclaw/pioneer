--- conflicted
+++ resolved
@@ -171,12 +171,8 @@
 {
 	Lua::Init();
 
-<<<<<<< HEAD
-	lua_State *l = Pi::luaManager->GetLuaState();
+	lua_State *l = Lua::manager->GetLuaState();
 	LuaRef::Init(l);
-=======
-	lua_State *l = Lua::manager->GetLuaState();
->>>>>>> 49866e12
 
 	LuaBody::RegisterClass();
 	LuaShip::RegisterClass();
@@ -224,7 +220,7 @@
 
 	delete Pi::luaSerializer;
 	delete Pi::luaTimer;
-	LuaRef::Uninit(Pi::luaManager->GetLuaState());
+	LuaRef::Uninit(Lua::manager->GetLuaState());
 
 	Lua::Uninit();
 }
