--- conflicted
+++ resolved
@@ -130,13 +130,9 @@
 	"ELITE"
 };
 
-<<<<<<< HEAD
-//#ifdef DEBUG
-=======
 #if OBJECTVIEWER
->>>>>>> f2d735fc
 ObjectViewerView *Pi::objectViewerView;
-//#endif
+#endif
 
 int Pi::CombatRating(int kills)
 {
@@ -563,10 +559,10 @@
                             Screendump(buf);
                             break;
                         }
+#ifdef DEBUG
                         case SDLK_m:  // Gimme money!
                             Pi::player->SetMoney(Pi::player->GetMoney() + 10000000);
                             break;
-#ifdef DEBUG
                         case SDLK_F12:
                         {
                             matrix4x4d m; Pi::player->GetRotMatrix(m);
@@ -616,17 +612,11 @@
                             break;
                         }
 #endif /* DEBUG */
-<<<<<<< HEAD
-                        case SDLK_F10:
-                            Pi::SetView(Pi::objectViewerView);
-                            break;
-=======
 #if OBJECTVIEWER
                         case SDLK_F10:
                             Pi::SetView(Pi::objectViewerView);
                             break;
 #endif
->>>>>>> f2d735fc
                         case SDLK_F11:
                             // XXX only works on X11
                             //SDL_WM_ToggleFullScreen(Pi::scrSurface);
@@ -832,13 +822,9 @@
 	spaceStationView = new SpaceStationView();
 	infoView = new InfoView();
 
-<<<<<<< HEAD
-//#ifdef DEBUG
-=======
 #if OBJECTVIEWER
->>>>>>> f2d735fc
 	objectViewerView = new ObjectViewerView();
-//#endif
+#endif
 
 	AmbientSounds::Init();
 
@@ -877,13 +863,9 @@
 	AmbientSounds::Uninit();
 	Sound::DestroyAllEvents();
 
-<<<<<<< HEAD
-//#ifdef DEBUG
-=======
 #if OBJECTVIEWER
->>>>>>> f2d735fc
 	delete objectViewerView;
-//#endif
+#endif
 
 	delete infoView;
 	delete spaceStationView;
