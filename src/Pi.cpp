#include "libs.h"
#include "Pi.h"
#include "gui/Gui.h"
#include "Player.h"
#include "Space.h"
#include "Planet.h"
#include "Star.h"
#include "Frame.h"
#include "ShipCpanel.h"
#include "ShipType.h"
#include "SectorView.h"
#include "SystemView.h"
#include "SystemInfoView.h"
#include "WorldView.h"
#include "ObjectViewerView.h"
#include "StarSystem.h"
#include "SpaceStation.h"
#include "SpaceStationView.h"
#include "CargoBody.h"
#include "InfoView.h"
#include "Serializer.h"
#include "NameGenerator.h"
#include "GeoSphere.h"
#include "Sound.h"
#include "Polit.h"
#include "GalacticView.h"
#include "Galaxy.h"
#include "GameMenuView.h"
#include "Missile.h"
#include "LmrModel.h"
#include "render/Render.h"
#include "AmbientSounds.h"
#include "CustomSystem.h"
#include "CityOnPlanet.h"
#include "LuaManager.h"
#include "LuaBody.h"
#include "LuaShip.h"
#include "LuaSpaceStation.h"
#include "LuaPlanet.h"
#include "LuaStar.h"
#include "LuaPlayer.h"
#include "LuaCargoBody.h"
#include "LuaStarSystem.h"
#include "LuaSystemPath.h"
#include "LuaSBody.h"
#include "LuaShipType.h"
#include "LuaEquipType.h"
#include "LuaChatForm.h"
#include "LuaSpace.h"
#include "LuaConstants.h"
#include "LuaLang.h"
#include "LuaGame.h"
#include "LuaEngine.h"
#include "LuaUI.h"
#include "LuaFormat.h"
#include "LuaSpace.h"
#include "LuaTimer.h"
#include "LuaRand.h"
#include "LuaNameGen.h"
#include "LuaMusic.h"
#include "LuaConsole.h"
#include "SoundMusic.h"
#include "Background.h"
#include "Lang.h"
#include "StringF.h"
#include "TextureManager.h"

float Pi::gameTickAlpha;
int Pi::timeAccelIdx = 1;
int Pi::requestedTimeAccelIdx = 1;
bool Pi::forceTimeAccel = false;
int Pi::scrWidth;
int Pi::scrHeight;
float Pi::scrAspect;
SDL_Surface *Pi::scrSurface;
sigc::signal<void, SDL_keysym*> Pi::onKeyPress;
sigc::signal<void, SDL_keysym*> Pi::onKeyRelease;
sigc::signal<void, int, int, int> Pi::onMouseButtonUp;
sigc::signal<void, int, int, int> Pi::onMouseButtonDown;
sigc::signal<void> Pi::onPlayerChangeTarget;
sigc::signal<void> Pi::onPlayerChangeFlightControlState;
sigc::signal<void> Pi::onPlayerChangeEquipment;
sigc::signal<void, const SpaceStation*> Pi::onDockingClearanceExpired;
LuaManager *Pi::luaManager;
LuaSerializer *Pi::luaSerializer;
LuaTimer *Pi::luaTimer;
LuaEventQueue<> *Pi::luaOnGameStart;
LuaEventQueue<> *Pi::luaOnGameEnd;
LuaEventQueue<Ship> *Pi::luaOnEnterSystem;
LuaEventQueue<Ship> *Pi::luaOnLeaveSystem;
LuaEventQueue<Body> *Pi::luaOnFrameChanged;
LuaEventQueue<Ship,Body> *Pi::luaOnShipDestroyed;
LuaEventQueue<Ship,Body> *Pi::luaOnShipHit;
LuaEventQueue<Ship,Body> *Pi::luaOnShipCollided;
LuaEventQueue<Ship,SpaceStation> *Pi::luaOnShipDocked;
LuaEventQueue<Ship,SpaceStation> *Pi::luaOnShipUndocked;
LuaEventQueue<Ship,Body> *Pi::luaOnShipLanded;
LuaEventQueue<Ship,Body> *Pi::luaOnShipTakeOff;
LuaEventQueue<Ship,const char *> *Pi::luaOnShipAlertChanged;
LuaEventQueue<Ship,CargoBody> *Pi::luaOnJettison;
LuaEventQueue<Ship,const char *> *Pi::luaOnAICompleted;
LuaEventQueue<SpaceStation> *Pi::luaOnCreateBB;
LuaEventQueue<SpaceStation> *Pi::luaOnUpdateBB;
LuaEventQueue<> *Pi::luaOnSongFinished;
LuaEventQueue<Ship> *Pi::luaOnShipFlavourChanged;
LuaEventQueue<Ship,const char *> *Pi::luaOnShipEquipmentChanged;
int Pi::keyModState;
char Pi::keyState[SDLK_LAST];
char Pi::mouseButton[6];
int Pi::mouseMotion[2];
bool Pi::doingMouseGrab = false;
Player *Pi::player;
View *Pi::currentView;
WorldView *Pi::worldView;
SpaceStationView *Pi::spaceStationView;
InfoView *Pi::infoView;
SectorView *Pi::sectorView;
GalacticView *Pi::galacticView;
GameMenuView *Pi::gameMenuView;
SystemView *Pi::systemView;
SystemInfoView *Pi::systemInfoView;
ShipCpanel *Pi::cpan;
LuaConsole *Pi::luaConsole;
StarSystem *Pi::selectedSystem;
SpaceManager *Pi::spaceManager;
MTRand Pi::rng;
double Pi::gameTime;
float Pi::frameTime;
GLUquadric *Pi::gluQuadric;
#if DEVKEYS
bool Pi::showDebugInfo;
#endif
int Pi::statSceneTris;
bool Pi::isGameStarted = false;
GameConfig Pi::config(GetPiUserDir() + "config.ini");
struct DetailLevel Pi::detail = { 0, 0 };
bool Pi::joystickEnabled;
bool Pi::mouseYInvert;
std::vector<Pi::JoystickState> Pi::joysticks;
const float Pi::timeAccelRates[] = { 0.0, 1.0, 10.0, 100.0, 1000.0, 10000.0, 100000.0 };
const char * const Pi::combatRating[] = {
	Lang::HARMLESS,
	Lang::MOSTLY_HARMLESS,
	Lang::POOR,
	Lang::AVERAGE,
	Lang::ABOVE_AVERAGE,
	Lang::COMPETENT,
	Lang::DANGEROUS,
	Lang::DEADLY,
	Lang::ELITE
};

#if OBJECTVIEWER
ObjectViewerView *Pi::objectViewerView;
#endif

Sound::MusicPlayer Pi::musicPlayer;

int Pi::CombatRating(int kills)
{
	if (kills < 8) return 0;
	if (kills < 16) return 1;
	if (kills < 32) return 2;
	if (kills < 64) return 3;
	if (kills < 128) return 4;
	if (kills < 512) return 5;
	if (kills < 2400) return 6;
	if (kills < 6000) return 7;
	/* nothing better to do with their lives? */
	return 8;
}

static void draw_progress(float progress)
{
	float w, h;
	Render::PrepareFrame();
	Render::PostProcess();
	Gui::Screen::EnterOrtho();
	glClearColor(0,0,0,0);
	glClear(GL_COLOR_BUFFER_BIT | GL_DEPTH_BUFFER_BIT);
	std::string msg = stringf(Lang::SIMULATING_UNIVERSE_EVOLUTION_N_BYEARS, formatarg("age", progress * 15.0f));
	Gui::Screen::MeasureString(msg, w, h);
	glColor3f(1.0f,1.0f,1.0f);
	Gui::Screen::RenderString(msg, 0.5f*(Gui::Screen::GetWidth()-w), 0.5f*(Gui::Screen::GetHeight()-h));
	Gui::Screen::LeaveOrtho();
	Render::SwapBuffers();
}

static void LuaInit()
{
	Pi::luaManager = new LuaManager();

	lua_State *l = Pi::luaManager->GetLuaState();

	// XXX kill CurrentDirectory
	lua_pushstring(l, PIONEER_DATA_DIR);
	lua_setglobal(l, "CurrentDirectory");

	LuaBody::RegisterClass();
	LuaShip::RegisterClass();
	LuaSpaceStation::RegisterClass();
	LuaPlanet::RegisterClass();
	LuaStar::RegisterClass();
	LuaPlayer::RegisterClass();
	LuaCargoBody::RegisterClass();
	LuaStarSystem::RegisterClass();
	LuaSystemPath::RegisterClass();
	LuaSBody::RegisterClass();
	LuaShipType::RegisterClass();
	LuaEquipType::RegisterClass();
	LuaRand::RegisterClass();

	LuaObject<LuaChatForm>::RegisterClass();
	LuaObject<LuaEventQueueBase>::RegisterClass();

	Pi::luaSerializer = new LuaSerializer();
	Pi::luaTimer = new LuaTimer();

	LuaObject<LuaSerializer>::RegisterClass();
	LuaObject<LuaTimer>::RegisterClass();

	Pi::luaOnGameStart = new LuaEventQueue<>("onGameStart");
	Pi::luaOnGameEnd = new LuaEventQueue<>("onGameEnd");
	Pi::luaOnEnterSystem = new LuaEventQueue<Ship>("onEnterSystem");
	Pi::luaOnLeaveSystem = new LuaEventQueue<Ship>("onLeaveSystem");
	Pi::luaOnFrameChanged = new LuaEventQueue<Body>("onFrameChanged");
	Pi::luaOnShipDestroyed = new LuaEventQueue<Ship,Body>("onShipDestroyed");
	Pi::luaOnShipHit = new LuaEventQueue<Ship,Body>("onShipHit");
	Pi::luaOnShipCollided = new LuaEventQueue<Ship,Body>("onShipCollided");
	Pi::luaOnShipDocked = new LuaEventQueue<Ship,SpaceStation>("onShipDocked");
	Pi::luaOnShipUndocked = new LuaEventQueue<Ship,SpaceStation>("onShipUndocked");
	Pi::luaOnShipLanded = new LuaEventQueue<Ship,Body>("onShipLanded");
	Pi::luaOnShipTakeOff = new LuaEventQueue<Ship,Body>("onShipTakeOff");
	Pi::luaOnShipAlertChanged = new LuaEventQueue<Ship,const char *>("onShipAlertChanged");
	Pi::luaOnJettison = new LuaEventQueue<Ship,CargoBody>("onJettison");
	Pi::luaOnAICompleted = new LuaEventQueue<Ship,const char *>("onAICompleted");
	Pi::luaOnCreateBB = new LuaEventQueue<SpaceStation>("onCreateBB");
	Pi::luaOnUpdateBB = new LuaEventQueue<SpaceStation>("onUpdateBB");
	Pi::luaOnSongFinished = new LuaEventQueue<>("onSongFinished");
	Pi::luaOnShipFlavourChanged = new LuaEventQueue<Ship>("onShipFlavourChanged");
	Pi::luaOnShipEquipmentChanged = new LuaEventQueue<Ship,const char *>("onShipEquipmentChanged");

	Pi::luaOnGameStart->RegisterEventQueue();
	Pi::luaOnGameEnd->RegisterEventQueue();
	Pi::luaOnEnterSystem->RegisterEventQueue();
	Pi::luaOnLeaveSystem->RegisterEventQueue();
	Pi::luaOnFrameChanged->RegisterEventQueue();
	Pi::luaOnShipDestroyed->RegisterEventQueue();
	Pi::luaOnShipHit->RegisterEventQueue();
	Pi::luaOnShipCollided->RegisterEventQueue();
	Pi::luaOnShipDocked->RegisterEventQueue();
	Pi::luaOnShipLanded->RegisterEventQueue();
	Pi::luaOnShipTakeOff->RegisterEventQueue();
	Pi::luaOnShipUndocked->RegisterEventQueue();
	Pi::luaOnShipAlertChanged->RegisterEventQueue();
	Pi::luaOnJettison->RegisterEventQueue();
	Pi::luaOnAICompleted->RegisterEventQueue();
	Pi::luaOnCreateBB->RegisterEventQueue();
	Pi::luaOnUpdateBB->RegisterEventQueue();
	Pi::luaOnSongFinished->RegisterEventQueue();
	Pi::luaOnShipFlavourChanged->RegisterEventQueue();
	Pi::luaOnShipEquipmentChanged->RegisterEventQueue();

	LuaConstants::Register(Pi::luaManager->GetLuaState());
	LuaLang::Register();
	LuaEngine::Register();
	LuaGame::Register();
	LuaUI::Register();
	LuaFormat::Register();
	LuaSpace::Register();
	LuaNameGen::Register();
	LuaMusic::Register();

	LuaConsole::Register();

	luaL_dofile(l, PIONEER_DATA_DIR "/pistartup.lua");

	// XXX load everything. for now, just modules
	pi_lua_dofile_recursive(l, PIONEER_DATA_DIR "/libs");
	pi_lua_dofile_recursive(l, PIONEER_DATA_DIR "/modules");
}

static void LuaUninit() {
	delete Pi::luaOnGameStart;
	delete Pi::luaOnGameEnd;
	delete Pi::luaOnEnterSystem;
	delete Pi::luaOnLeaveSystem;
	delete Pi::luaOnFrameChanged;
	delete Pi::luaOnShipDestroyed;
	delete Pi::luaOnShipHit;
	delete Pi::luaOnShipCollided;
	delete Pi::luaOnShipDocked;
	delete Pi::luaOnShipUndocked;
	delete Pi::luaOnShipLanded;
	delete Pi::luaOnShipTakeOff;
	delete Pi::luaOnShipAlertChanged;
	delete Pi::luaOnJettison;
	delete Pi::luaOnAICompleted;
	delete Pi::luaOnCreateBB;
	delete Pi::luaOnUpdateBB;
	delete Pi::luaOnSongFinished;
	delete Pi::luaOnShipFlavourChanged;
	delete Pi::luaOnShipEquipmentChanged;

	delete Pi::luaSerializer;
	delete Pi::luaTimer;

	delete Pi::luaManager;
}

static void LuaInitGame() {
	Pi::luaOnGameStart->ClearEvents();
	Pi::luaOnGameEnd->ClearEvents();
	Pi::luaOnFrameChanged->ClearEvents();
	Pi::luaOnShipDestroyed->ClearEvents();
	Pi::luaOnShipHit->ClearEvents();
	Pi::luaOnShipCollided->ClearEvents();
	Pi::luaOnShipDocked->ClearEvents();
	Pi::luaOnShipUndocked->ClearEvents();
	Pi::luaOnShipLanded->ClearEvents();
	Pi::luaOnShipTakeOff->ClearEvents();
	Pi::luaOnShipAlertChanged->ClearEvents();
	Pi::luaOnJettison->ClearEvents();
	Pi::luaOnAICompleted->ClearEvents();
	Pi::luaOnCreateBB->ClearEvents();
	Pi::luaOnUpdateBB->ClearEvents();
	Pi::luaOnSongFinished->ClearEvents();
	Pi::luaOnShipFlavourChanged->ClearEvents();
	Pi::luaOnShipEquipmentChanged->ClearEvents();
}

void Pi::RedirectStdio()
{
	std::string stdout_file = GetPiUserDir() + "stdout.txt";
	std::string stderr_file = GetPiUserDir() + "stderr.txt";

	FILE *f;

	f = freopen(stdout_file.c_str(), "w", stdout);
	if (!f)
		f = fopen(stdout_file.c_str(), "w");
	if (!f)
		fprintf(stderr, "ERROR: Couldn't redirect stdout to '%s': %s\n", stdout_file.c_str(), strerror(errno));
	else {
		setvbuf(f, 0, _IOLBF, BUFSIZ);
		*stdout = *f;
	}

	f = freopen(stderr_file.c_str(), "w", stderr);
	if (!f)
		f = fopen(stderr_file.c_str(), "w");
	if (!f)
		fprintf(stderr, "ERROR: Couldn't redirect stderr to '%s': %s\n", stderr_file.c_str(), strerror(errno));
	else {
		setvbuf(f, 0, _IOLBF, BUFSIZ);
		*stderr = *f;
	}
}

void Pi::Init()
{
	if (config.Int("RedirectStdio"))
		RedirectStdio();

	if (!Lang::LoadStrings(config.String("Lang")))
		abort();

	Pi::detail.planets = config.Int("DetailPlanets");
	Pi::detail.textures = config.Int("Textures");
	Pi::detail.fracmult = config.Int("FractalMultiple");
	Pi::detail.cities = config.Int("DetailCities");

	int width = config.Int("ScrWidth");
	int height = config.Int("ScrHeight");
	const SDL_VideoInfo *info = NULL;
	Uint32 sdlInitFlags = SDL_INIT_VIDEO | SDL_INIT_JOYSTICK;
#if defined(DEBUG) || defined(_DEBUG)
	sdlInitFlags |= SDL_INIT_NOPARACHUTE;
#endif
	if (SDL_Init(sdlInitFlags) < 0) {
		fprintf(stderr, "Video initialization failed: %s\n", SDL_GetError());
		exit(-1);
	}

	InitJoysticks();
	joystickEnabled = (config.Int("EnableJoystick")) ? true : false;

	mouseYInvert = (config.Int("InvertMouseY")) ? true : false;

	// no mode set, find an ok one
	if ((width <= 0) || (height <= 0)) {
		SDL_Rect **modes = SDL_ListModes(NULL, SDL_HWSURFACE | SDL_FULLSCREEN);
		
		if (modes == 0) {
			fprintf(stderr, "It seems no video modes are available...");
		}
		if (modes == reinterpret_cast<SDL_Rect **>(-1)) {
			// hm. all modes available. odd. try 800x600
			width = 800; height = 600;
		} else {
			width = modes[0]->w;
			height = modes[0]->h;
		}
	}

	info = SDL_GetVideoInfo();
	printf("SDL_GetVideoInfo says %d bpp\n", info->vfmt->BitsPerPixel);
	switch (info->vfmt->BitsPerPixel) {
		case 16:
			SDL_GL_SetAttribute(SDL_GL_RED_SIZE, 5);
			SDL_GL_SetAttribute(SDL_GL_GREEN_SIZE, 6);
			SDL_GL_SetAttribute(SDL_GL_BLUE_SIZE, 5);
			break;
		case 24:
		case 32:
			SDL_GL_SetAttribute(SDL_GL_RED_SIZE, 8);
			SDL_GL_SetAttribute(SDL_GL_GREEN_SIZE, 8);
			SDL_GL_SetAttribute(SDL_GL_BLUE_SIZE, 8);
			break;
		default:
			fprintf(stderr, "Invalid pixel depth: %d bpp\n", info->vfmt->BitsPerPixel);
	} 
	SDL_GL_SetAttribute(SDL_GL_DEPTH_SIZE, 24);
	SDL_GL_SetAttribute(SDL_GL_DOUBLEBUFFER, 1);

	Uint32 flags = SDL_OPENGL;
	if (config.Int("StartFullscreen")) flags |= SDL_FULLSCREEN;

	if ((Pi::scrSurface = SDL_SetVideoMode(width, height, info->vfmt->BitsPerPixel, flags)) == 0) {
		// fall back on 16-bit depth buffer...
		SDL_GL_SetAttribute(SDL_GL_DEPTH_SIZE, 16);
		fprintf(stderr, "Failed to set video mode. (%s). Re-trying with 16-bit depth buffer.\n", SDL_GetError());
		if ((Pi::scrSurface = SDL_SetVideoMode(width, height, info->vfmt->BitsPerPixel, flags)) == 0) {
			fprintf(stderr, "Failed to set video mode: %s", SDL_GetError());
		}
	}

	glewInit();
	SDL_WM_SetCaption("Pioneer","Pioneer");
	Pi::scrWidth = width;
	Pi::scrHeight = height;
	Pi::scrAspect = width / float(height);

	Pi::rng.seed(time(NULL));

	InitOpenGL();

	// Gui::Init shouldn't initialise any VBOs, since we haven't tested
	// that the capability exists. (Gui does not use VBOs so far)
	Gui::Init(scrWidth, scrHeight, 800, 600);
	if (!glewIsSupported("GL_ARB_vertex_buffer_object")) {
		Error("OpenGL extension ARB_vertex_buffer_object not supported. Pioneer can not run on your graphics card.");
	}

	LuaInit();

	Render::Init(width, height);
	draw_progress(0.1f);

	Galaxy::Init();
	draw_progress(0.2f);

	NameGenerator::Init();
	draw_progress(0.3f);

	if (config.Int("DisableShaders")) Render::ToggleShaders();
	if (config.Int("EnableHDR")) Render::ToggleHDR();

	CustomSystem::Init();
	draw_progress(0.4f);

	LmrModelCompilerInit();
	LmrNotifyScreenWidth(Pi::scrWidth);
	draw_progress(0.5f);

//unsigned int control_word;
//_clearfp();
//_controlfp_s(&control_word, _EM_INEXACT | _EM_UNDERFLOW | _EM_ZERODIVIDE, _MCW_EM);
//double fpexcept = Pi::timeAccelRates[1] / Pi::timeAccelRates[0];

	ShipType::Init();
	draw_progress(0.6f);

	GeoSphere::Init();
	draw_progress(0.7f);

	CityOnPlanet::Init();
	draw_progress(0.8f);

	SpaceStation::Init();
	draw_progress(0.9f);

	if (!config.Int("DisableSound")) {
		Sound::Init();
		Sound::SetMasterVolume(config.Float("MasterVolume"));
		Sound::SetSfxVolume(config.Float("SfxVolume"));
		GetMusicPlayer().SetVolume(config.Float("MusicVolume"));

		Sound::Pause(0);
		if (config.Int("MasterMuted")) Sound::Pause(1);
		if (config.Int("SfxMuted")) Sound::SetSfxVolume(0.f);
		if (config.Int("MusicMuted")) GetMusicPlayer().SetEnabled(false);
	}
	draw_progress(1.0f);

#if 0
	// test code to produce list of ship stats

	FILE *pStatFile = fopen("shipstat.csv","wt");
	if (pStatFile)
	{
		fprintf(pStatFile, "name,lmrname,hullmass,capacity,fakevol,rescale,xsize,ysize,zsize,facc,racc,uacc,sacc,aacc\n");
		for (std::map<std::string, ShipType>::iterator i = ShipType::types.begin();
				i != ShipType::types.end(); ++i)
		{
			ShipType *shipdef = &(i->second);
			LmrModel *lmrModel = LmrLookupModelByName(shipdef->lmrModelName.c_str());
			LmrObjParams lmrParams; memset(&lmrParams, 0, sizeof(LmrObjParams));
			LmrCollMesh *collMesh = new LmrCollMesh(lmrModel, &lmrParams);
			Aabb aabb = collMesh->GetAabb();
		
			double hullmass = shipdef->hullMass;
			double capacity = shipdef->capacity;
			double xsize = aabb.max.x-aabb.min.x;
			double ysize = aabb.max.y-aabb.min.y;
			double zsize = aabb.max.z-aabb.min.z;
			double fakevol = xsize*ysize*zsize;
			double rescale = pow(fakevol/(100 * (hullmass+capacity)), 0.3333333333);
			double brad = aabb.GetBoundingRadius();
			double simass = (hullmass + capacity) * 1000.0;
			double angInertia = (2/5.0)*simass*brad*brad;
			double acc1 = shipdef->linThrust[ShipType::THRUSTER_FORWARD] / (9.81*simass);
			double acc2 = shipdef->linThrust[ShipType::THRUSTER_REVERSE] / (9.81*simass);
			double acc3 = shipdef->linThrust[ShipType::THRUSTER_UP] / (9.81*simass);
			double acc4 = shipdef->linThrust[ShipType::THRUSTER_RIGHT] / (9.81*simass);
			double acca = shipdef->angThrust/angInertia;

			fprintf(pStatFile, "%s,%s,%.1f,%.1f,%.1f,%.3f,%.1f,%.1f,%.1f,%.1f,%.1f,%.1f,%.1f,%f\n",
				shipdef->name.c_str(), shipdef->lmrModelName.c_str(), hullmass, capacity,
				fakevol, rescale, xsize, ysize, zsize, acc1, acc2, acc3, acc4, acca);
			delete collMesh;
		}
		fclose(pStatFile);
	}
#endif

	luaConsole = new LuaConsole(10);
	KeyBindings::toggleLuaConsole.onPress.connect(sigc::ptr_fun(&Pi::ToggleLuaConsole));

	gameMenuView = new GameMenuView();
	config.Save();
}

bool Pi::IsConsoleActive()
{
	return luaConsole && luaConsole->IsActive();
}

void Pi::ToggleLuaConsole()
{
	if (luaConsole->IsVisible()) {
		luaConsole->Hide();
		if (luaConsole->GetTextEntryField()->IsFocused())
			Gui::Screen::ClearFocus();
		Gui::Screen::RemoveBaseWidget(luaConsole);
	} else {
		// luaConsole is added and removed from the base widget set
		// (rather than just using Show()/Hide())
		// so that it's forced in front of any other base widgets when it opens
		Gui::Screen::AddBaseWidget(luaConsole, 0, 0);
		luaConsole->Show();
		luaConsole->GetTextEntryField()->Show();
	}
}

void Pi::InitOpenGL()
{
	glShadeModel(GL_SMOOTH);
	glCullFace(GL_BACK);
	glFrontFace(GL_CCW);
	glEnable(GL_CULL_FACE);
	glEnable(GL_DEPTH_TEST);
	glEnable(GL_LIGHTING);
	glEnable(GL_LIGHT0);
	glBlendFunc(GL_SRC_ALPHA, GL_ONE_MINUS_SRC_ALPHA);	
	glHint(GL_POINT_SMOOTH_HINT, GL_NICEST);

	glClearColor(0,0,0,0);
	glViewport(0, 0, scrWidth, scrHeight);

	gluQuadric = gluNewQuadric ();
}

void Pi::Quit()
{
	delete Pi::gameMenuView;
	delete Pi::luaConsole;
	Sound::Uninit();
	SpaceStation::Uninit();
	CityOnPlanet::Uninit();
	GeoSphere::Uninit();
	LmrModelCompilerUninit();
	TextureManager::Clear();
	Galaxy::Uninit();
	Render::Uninit();
	LuaUninit();
	Gui::Uninit();
	StarSystem::ShrinkCache();
	SDL_Quit();
	exit(0);
}

void Pi::BoinkNoise()
{
	Sound::PlaySfx("Click", 0.3f, 0.3f, false);
}

void Pi::SetTimeAccel(int s)
{
	// don't want player to spin like mad when hitting time accel
	if ((s != timeAccelIdx) && (s > 2)) {
		player->SetAngVelocity(vector3d(0,0,0));
		player->SetTorque(vector3d(0,0,0));
		player->SetAngThrusterState(vector3d(0.0));
	}
	// Give all ships a half-step acceleration to stop autopilot overshoot
<<<<<<< HEAD
	for (Space::BodyIterator i = spaceManager->GetCurrentSpace()->GetBodies().begin(); i != spaceManager->GetCurrentSpace()->GetBodies().end(); ++i) {
=======
	if (s < timeAccelIdx) for (std::list<Body*>::iterator i = Space::bodies.begin(); i != Space::bodies.end(); ++i) {
>>>>>>> 9f06dda3
		if ((*i)->IsType(Object::SHIP)) (static_cast<DynamicBody *>(*i))->ApplyAccel(0.5f*Pi::GetTimeStep());
	}
	timeAccelIdx = s;
}

void Pi::RequestTimeAccel(int s, bool force)
{
	if (currentView == gameMenuView) {
		SetView(worldView);
	}
	requestedTimeAccelIdx = s;
	forceTimeAccel = force;
}

void Pi::SetView(View *v)
{
	if (currentView) currentView->HideAll();
	currentView = v;
	currentView->OnSwitchTo();
	currentView->ShowAll();
}

void Pi::OnChangeDetailLevel()
{
	GeoSphere::OnChangeDetailLevel();
}

void Pi::HandleEvents()
{
	SDL_Event event;

	Pi::mouseMotion[0] = Pi::mouseMotion[1] = 0;
	while (SDL_PollEvent(&event)) {
		Gui::HandleSDLEvent(&event);
		KeyBindings::DispatchSDLEvent(&event);

		switch (event.type) {
			case SDL_KEYDOWN:
				if (event.key.keysym.sym == SDLK_ESCAPE) {
					if (isGameStarted) {
						// only accessible once game started
						if (currentView != 0) {
							if (currentView != gameMenuView) {
								RequestTimeAccel(0);
								SetTimeAccel(0);
								SetView(gameMenuView);
							}
							else
								RequestTimeAccel(1);
						}
					}
					break;
				}
				// special keys. LCTRL+turd
				if ((KeyState(SDLK_LCTRL) || (KeyState(SDLK_RCTRL)))) {
					switch (event.key.keysym.sym) {
						case SDLK_q: // Quit
							Pi::Quit();
							break;
						case SDLK_s: // Toggle Shaders
							Render::ToggleShaders();
							break;
						case SDLK_h: // Toggle HDR
							Render::ToggleHDR();
							break;
						case SDLK_PRINT:	   // print
						case SDLK_KP_MULTIPLY: // screen
						{
							char buf[256];
							const time_t t = time(0);
							struct tm *_tm = localtime(&t);
							strftime(buf, sizeof(buf), "screenshot-%Y%m%d-%H%M%S.png", _tm);
							Screendump(buf, GetScrWidth(), GetScrHeight());
							break;
						}
#if DEVKEYS
						case SDLK_i: // Toggle Debug info
							Pi::showDebugInfo = !Pi::showDebugInfo;
							break;
						case SDLK_m:  // Gimme money!
							if(Pi::IsGameStarted()) {
								Pi::player->SetMoney(Pi::player->GetMoney() + 10000000);
							}
							break;
						case SDLK_F12:
						{
							if(Pi::IsGameStarted()) {
								matrix4x4d m; Pi::player->GetRotMatrix(m);
								vector3d dir = m*vector3d(0,0,-1);
								/* add test object */
								if (KeyState(SDLK_RSHIFT)) {
									Missile *missile =
										new Missile(ShipType::MISSILE_GUIDED, Pi::player, Pi::player->GetCombatTarget());
									missile->SetRotMatrix(m);
									missile->SetFrame(Pi::player->GetFrame());
									missile->SetPosition(Pi::player->GetPosition()+50.0*dir);
									missile->SetVelocity(Pi::player->GetVelocity());
									spaceManager->GetCurrentSpace()->AddBody(missile);
								} else if (KeyState(SDLK_LSHIFT)) {
									SpaceStation *s = static_cast<SpaceStation*>(Pi::player->GetNavTarget());
									if (s) {
										int port = s->GetFreeDockingPort();
										if (port != -1) {
											printf("Putting ship into station\n");
											// Make police ship intent on killing the player
											Ship *ship = new Ship(ShipType::LADYBIRD);
											ship->AIKill(Pi::player);
											ship->SetFrame(Pi::player->GetFrame());
											ship->SetDockedWith(s, port);
											spaceManager->GetCurrentSpace()->AddBody(ship);
										} else {
											printf("No docking ports free dude\n");
										}
									} else {
											printf("Select a space station...\n");
									}
								} else {
									Ship *ship = new Ship(ShipType::LADYBIRD);
									ship->m_equipment.Set(Equip::SLOT_LASER, 0, Equip::PULSECANNON_1MW);
									ship->AIKill(Pi::player);
									ship->SetFrame(Pi::player->GetFrame());
									ship->SetPosition(Pi::player->GetPosition()+100.0*dir);
									ship->SetVelocity(Pi::player->GetVelocity());
									ship->m_equipment.Add(Equip::DRIVE_CLASS2);
									ship->m_equipment.Add(Equip::RADAR_MAPPER);
									ship->m_equipment.Add(Equip::SCANNER);
									ship->m_equipment.Add(Equip::SHIELD_GENERATOR);
									ship->m_equipment.Add(Equip::HYDROGEN, 10);
									ship->UpdateMass();
									spaceManager->GetCurrentSpace()->AddBody(ship);
								}
							}
							break;
						}
#endif /* DEVKEYS */
#if OBJECTVIEWER
						case SDLK_F10:
							Pi::SetView(Pi::objectViewerView);
							break;
#endif
						case SDLK_F11:
							// XXX only works on X11
							//SDL_WM_ToggleFullScreen(Pi::scrSurface);
							break;
						case SDLK_F9: // Quicksave
						{
							if(Pi::IsGameStarted()) {
								std::string name = join_path(GetFullSavefileDirPath().c_str(), "_quicksave", 0);
								Serializer::SaveGame(name.c_str());
								Pi::cpan->MsgLog()->Message("", Lang::GAME_SAVED_TO+name);
							}
							break;
						}
						default:
							break; // This does nothing but it stops the compiler warnings
					}
				}
				Pi::keyState[event.key.keysym.sym] = 1;
				Pi::keyModState = event.key.keysym.mod;
				Pi::onKeyPress.emit(&event.key.keysym);
				break;
			case SDL_KEYUP:
				Pi::keyState[event.key.keysym.sym] = 0;
				Pi::keyModState = event.key.keysym.mod;
				Pi::onKeyRelease.emit(&event.key.keysym);
				break;
			case SDL_MOUSEBUTTONDOWN:
				Pi::mouseButton[event.button.button] = 1;
				Pi::onMouseButtonDown.emit(event.button.button,
						event.button.x, event.button.y);
				break;
			case SDL_MOUSEBUTTONUP:
				Pi::mouseButton[event.button.button] = 0;
				Pi::onMouseButtonUp.emit(event.button.button,
						event.button.x, event.button.y);
				break;
			case SDL_MOUSEMOTION:
				Pi::mouseMotion[0] += event.motion.xrel;
				Pi::mouseMotion[1] += event.motion.yrel;
		//		SDL_GetRelativeMouseState(&Pi::mouseMotion[0], &Pi::mouseMotion[1]);
				break;
			case SDL_JOYAXISMOTION:
				if (joysticks[event.jaxis.which].joystick == NULL)
					break;
				if (event.jaxis.value == -32768)
					joysticks[event.jaxis.which].axes[event.jaxis.axis] = 1.f;
				else
					joysticks[event.jaxis.which].axes[event.jaxis.axis] = -event.jaxis.value / 32767.f;
				break;
			case SDL_JOYBUTTONUP:
			case SDL_JOYBUTTONDOWN:
				if (joysticks[event.jaxis.which].joystick == NULL)
					break;
				joysticks[event.jbutton.which].buttons[event.jbutton.button] = event.jbutton.state != 0;
				break;
			case SDL_JOYHATMOTION:
				if (joysticks[event.jaxis.which].joystick == NULL)
					break;
				joysticks[event.jhat.which].hats[event.jhat.hat] = event.jhat.value;
				break;
			case SDL_QUIT:
				Pi::Quit();
				break;
		}
	}
}

static void draw_intro(Background::Starfield *starfield, Background::MilkyWay *milkyway, float _time)
{
	float lightCol[4] = { 1,1,1,0 };
	float lightDir[4] = { 0,1,1,0 };
	float ambient[4] = { 0.1,0.1,0.1,1 };

	// defaults are dandy
	Render::State::SetZnearZfar(1.0f, 10000.0f);
	LmrObjParams params = {
		"ShipAnimation", // animation namespace
		0.0, // time
		{ }, // animation stages
		{ 0.0, 1.0 }, // animation positions
		Lang::PIONEER, // label
		0, // equipment
		Ship::FLYING, // flightState
		{ 0.0f, 0.0f, -1.0f }, { 0.0f, 0.0f, 0.0f }, // thrust
		{	// pColor[3]
		{ { .2f, .2f, .5f, 1.0f }, { 1, 1, 1 }, { 0, 0, 0 }, 100.0 },
		{ { 0.5f, 0.5f, 0.5f, 1.0f }, { 0, 0, 0 }, { 0, 0, 0 }, 0 },
		{ { 0.8f, 0.8f, 0.8f, 1.0f }, { 0, 0, 0 }, { 0, 0, 0 }, 0 } },
	};
	EquipSet equipment;
	// The finest parts that money can buy!
	params.equipment = &equipment;
	equipment.Add(Equip::ECM_ADVANCED, 1);
	equipment.Add(Equip::HYPERCLOUD_ANALYZER, 1);
	equipment.Add(Equip::ATMOSPHERIC_SHIELDING, 1);
	equipment.Add(Equip::FUEL_SCOOP, 1);
	equipment.Add(Equip::SCANNER, 1);
	equipment.Add(Equip::RADAR_MAPPER, 1);
	equipment.Add(Equip::MISSILE_NAVAL, 4);

	glPushMatrix();
	glRotatef(_time*10, 1, 0, 0);
	glPushMatrix();
	glRotatef(40.0, 1.0, 2.0, 3.0);
	milkyway->Draw();
	glPopMatrix();
	starfield->Draw();
	glPopMatrix();
	
	glPushAttrib(GL_ALL_ATTRIB_BITS);

	glLightModelfv(GL_LIGHT_MODEL_AMBIENT, ambient);
	glLightfv(GL_LIGHT0, GL_POSITION, lightDir);
	glLightfv(GL_LIGHT0, GL_AMBIENT, lightCol);
	glLightfv(GL_LIGHT0, GL_DIFFUSE, lightCol);
	glLightfv(GL_LIGHT0, GL_SPECULAR, lightCol);
	glEnable(GL_LIGHT0);
	
	matrix4x4f rot = matrix4x4f::RotateYMatrix(_time) * matrix4x4f::RotateZMatrix(0.6f*_time) *
			matrix4x4f::RotateXMatrix(_time*0.7f);
	rot[14] = -80.0;
	LmrLookupModelByName("lanner_ub")->Render(rot, &params);
	Render::State::UseProgram(0);
	Render::UnbindAllBuffers();
	glPopAttrib();
}

static void draw_tombstone(float _time)
{
	float lightCol[4] = { 1,1,1,0 };
	float lightDir[4] = { 0,1,1,0 };
	float ambient[4] = { 0.1,0.1,0.1,1 };

	LmrObjParams params = {
		0, // animation namespace
		0.0, // time
		{}, // animation stages
		{}, // animation positions
		Lang::TOMBSTONE_EPITAPH, // label
		0, // equipment
		0, // flightState
		{ 0.0f, 0.0f, 1.0f }, { 0.0f, 0.0f, 0.0f },
		{	// pColor[3]
		{ { 1.0f, 1.0f, 1.0f, 1.0f }, { 0, 0, 0 }, { 0, 0, 0 }, 0 },
		{ { 0.8f, 0.6f, 0.5f, 1.0f }, { 0, 0, 0 }, { 0, 0, 0 }, 0 },
		{ { 0.5f, 0.5f, 0.5f, 1.0f }, { 0, 0, 0 }, { 0, 0, 0 }, 0 } },
	};
	glPushAttrib(GL_ALL_ATTRIB_BITS);
	
	glLightModelfv(GL_LIGHT_MODEL_AMBIENT, ambient);
	glLightfv(GL_LIGHT0, GL_POSITION, lightDir);
	glLightfv(GL_LIGHT0, GL_AMBIENT_AND_DIFFUSE, lightCol);
	glLightfv(GL_LIGHT0, GL_SPECULAR, lightCol);
	glEnable(GL_LIGHT0);
	
	matrix4x4f rot = matrix4x4f::RotateYMatrix(_time*2);
	rot[14] = -std::max(150.0f - 30.0f*_time, 30.0f);
	LmrLookupModelByName("tombstone")->Render(rot, &params);
	Render::State::UseProgram(0);
	Render::UnbindAllBuffers();
	glPopAttrib();
}

void Pi::TombStoneLoop()
{
	Render::State::SetZnearZfar(1.0f, 10000.0f);

	Uint32 last_time = SDL_GetTicks();
	float _time = 0;
	cpan->HideAll();
	currentView->HideAll();
	do {
		Render::PrepareFrame();
		glMatrixMode(GL_PROJECTION);
		glLoadIdentity();
		float fracH = 1.0f / Pi::GetScrAspect();
		glFrustum(-1, 1, -fracH, fracH, 1.0f, 10000.0f);
		glMatrixMode(GL_MODELVIEW);
		glLoadIdentity();
		glClearColor(0,0,0,0);
		glClear(GL_COLOR_BUFFER_BIT | GL_DEPTH_BUFFER_BIT);

		Pi::HandleEvents();
		Pi::SetMouseGrab(false);

		draw_tombstone(_time);
		Render::PostProcess();
		Gui::Draw();
		Render::SwapBuffers();
		
		Pi::frameTime = 0.001f*(SDL_GetTicks() - last_time);
		_time += Pi::frameTime;
		last_time = SDL_GetTicks();
	} while (!((_time > 2.0) && ((Pi::MouseButtonState(SDL_BUTTON_LEFT)) || Pi::KeyState(SDLK_SPACE)) ));
}

void Pi::InitGame()
{
	// this is a bit brittle. skank may be forgotten and survive between
	// games
	Pi::timeAccelIdx = 1;
	Pi::requestedTimeAccelIdx = 1;
	Pi::forceTimeAccel = false;
	Pi::gameTime = 0;
	Pi::currentView = 0;
	Pi::isGameStarted = false;

	Polit::Init();

	player = new Player("Eagle Long Range Fighter");
	player->m_equipment.Set(Equip::SLOT_ENGINE, 0, Equip::DRIVE_CLASS1);
	player->m_equipment.Set(Equip::SLOT_LASER, 0, Equip::PULSECANNON_1MW);
	player->m_equipment.Add(Equip::HYDROGEN, 1);
	player->m_equipment.Add(Equip::ATMOSPHERIC_SHIELDING);
	player->m_equipment.Add(Equip::MISSILE_GUIDED);
	player->m_equipment.Add(Equip::MISSILE_GUIDED);
	player->m_equipment.Add(Equip::ATMOSPHERIC_SHIELDING);
	player->m_equipment.Add(Equip::AUTOPILOT);
	player->m_equipment.Add(Equip::SCANNER);
	player->UpdateMass();
	player->SetMoney(10000);
	spaceManager->GetNextSpace()->AddBody(player);

	cpan = new ShipCpanel();
	sectorView = new SectorView();
	worldView = new WorldView();
	galacticView = new GalacticView();
	systemView = new SystemView();
	systemInfoView = new SystemInfoView();
	spaceStationView = new SpaceStationView();
	infoView = new InfoView();

#if OBJECTVIEWER
	objectViewerView = new ObjectViewerView();
#endif

	if (!config.Int("DisableSound")) AmbientSounds::Init();

	LuaInitGame();
}

// XXX this shouldn't be here but will do for now
void Pi::StarportStart(Uint32 starport)
{
	SpaceStation *station = 0;
	for (Space::BodyIterator i = spaceManager->GetCurrentSpace()->GetBodies().begin(); i != spaceManager->GetCurrentSpace()->GetBodies().end(); ++i) {
		if ((*i)->IsType(Object::SPACESTATION) && !starport--) {
				station = static_cast<SpaceStation*>(*i);
				break;
			}
		}
	assert(station);

	player->Enable();
	player->SetFrame(station->GetFrame());
	player->SetDockedWith(station, 0);

	// XXX stupid, should probably be done by SetDockedWith
	station->CreateBB();
}

static void OnPlayerDockOrUndock()
{
	Pi::RequestTimeAccel(1);
	Pi::SetTimeAccel(1);
}

static void OnPlayerChangeEquipment(Equip::Type e)
{
	Pi::onPlayerChangeEquipment.emit();
}

void Pi::StartGame()
{
	Pi::player->onDock.connect(sigc::ptr_fun(&OnPlayerDockOrUndock));
	Pi::player->onUndock.connect(sigc::ptr_fun(&OnPlayerDockOrUndock));
	Pi::player->m_equipment.onChange.connect(sigc::ptr_fun(&OnPlayerChangeEquipment));
	cpan->ShowAll();
	cpan->SetAlertState(Ship::ALERT_NONE);
	OnPlayerChangeEquipment(Equip::NONE);
	Pi::isGameStarted = true;
	SetView(worldView);
	Pi::luaOnGameStart->Signal();
}

void Pi::UninitGame()
{
	if (!config.Int("DisableSound")) AmbientSounds::Uninit();
	Sound::DestroyAllEvents();

#if OBJECTVIEWER
	delete objectViewerView;
#endif

	delete infoView;
	delete spaceStationView;
	delete worldView;
	delete systemInfoView;
	delete systemView;
	delete sectorView;
	delete cpan;
	delete galacticView;
	delete spaceManager;
	if (Pi::selectedSystem) Pi::selectedSystem->Release();
	StarSystem::ShrinkCache();
}


void Pi::Start()
{
	Background::Starfield *starfield = new Background::Starfield();
	Background::MilkyWay *milkyway = new Background::MilkyWay();

	Gui::Fixed *splash = new Gui::Fixed(float(Gui::Screen::GetWidth()), float(Gui::Screen::GetHeight()));
	Gui::Screen::AddBaseWidget(splash, 0, 0);
	splash->SetTransparency(true);

	Gui::Screen::PushFont("OverlayFont");

	const float w = Gui::Screen::GetWidth() / 2.0f;
	const float h = Gui::Screen::GetHeight() / 2.0f;
	const int OPTS = 5;
	Gui::ToggleButton *opts[OPTS];
	opts[0] = new Gui::ToggleButton(); opts[0]->SetShortcut(SDLK_1, KMOD_NONE);
	opts[1] = new Gui::ToggleButton(); opts[1]->SetShortcut(SDLK_2, KMOD_NONE);
	opts[2] = new Gui::ToggleButton(); opts[2]->SetShortcut(SDLK_3, KMOD_NONE);
	opts[3] = new Gui::ToggleButton(); opts[3]->SetShortcut(SDLK_4, KMOD_NONE);
	opts[4] = new Gui::ToggleButton(); opts[4]->SetShortcut(SDLK_5, KMOD_NONE);
	splash->Add(opts[0], w, h-64);
	splash->Add(new Gui::Label(Lang::MM_START_NEW_GAME_EARTH), w+32, h-64);
	splash->Add(opts[1], w, h-32);
	splash->Add(new Gui::Label(Lang::MM_START_NEW_GAME_E_ERIDANI), w+32, h-32);
	splash->Add(opts[2], w, h);
	splash->Add(new Gui::Label(Lang::MM_START_NEW_GAME_DEBUG), w+32, h);
	splash->Add(opts[3], w, h+32);
	splash->Add(new Gui::Label(Lang::MM_LOAD_SAVED_GAME), w+32, h+32);
	splash->Add(opts[4], w, h+64);
	splash->Add(new Gui::Label(Lang::MM_QUIT), w+32, h+64);

	std::string version("Pioneer " PIONEER_VERSION);
	if (strlen(PIONEER_EXTRAVERSION)) version += " (" PIONEER_EXTRAVERSION ")";

	splash->Add(new Gui::Label(version), Gui::Screen::GetWidth()-200.0f, Gui::Screen::GetHeight()-32.0f);

	Gui::Screen::PopFont();

	splash->ShowAll();

	int choice = 0;
	Uint32 last_time = SDL_GetTicks();
	float _time = 0;
	do {
		Pi::HandleEvents();

		Render::PrepareFrame();
		glMatrixMode(GL_PROJECTION);
		glLoadIdentity();
		float fracH = 1.0f / Pi::GetScrAspect();
		glFrustum(-1, 1, -fracH, fracH, 1.0f, 10000.0f);
		glMatrixMode(GL_MODELVIEW);
		glLoadIdentity();
		glClearColor(0,0,0,0);
		glClear(GL_COLOR_BUFFER_BIT | GL_DEPTH_BUFFER_BIT);

		Pi::SetMouseGrab(false);

		draw_intro(starfield, milkyway, _time);
		Render::PostProcess();
		Gui::Draw();
		Render::SwapBuffers();
		
		Pi::frameTime = 0.001f*(SDL_GetTicks() - last_time);
		_time += Pi::frameTime;
		last_time = SDL_GetTicks();

		// poll ui instead of using callbacks :-J
		for (int i=0; i<OPTS; i++) if (opts[i]->GetPressed()) choice = i+1;
	} while (!choice);
	splash->HideAll();
	
	Gui::Screen::RemoveBaseWidget(splash);
	delete splash;
	delete starfield;
	delete milkyway;
	
	switch (choice) {
		case 1: // Earth start point
		{
			SystemPath path(0,0,0, 0);
			spaceManager = new SpaceManager();
			spaceManager->SetNextSpace(new Space(path));
			InitGame();
			StarportStart(1);
			StartGame();
			MainLoop();
			break;
		}
		case 2: // Epsilon Eridani start point
		{
			SystemPath path(1,0,-1, 0);
			spaceManager = new SpaceManager();
			spaceManager->SetNextSpace(new Space(path));
			InitGame();
			StarportStart(0);
			StartGame();
			MainLoop();
			break;
		}
		case 3: // Debug start point
		{
			SystemPath path(1,0,-1, 0);
			assert(0);
#if 0
			Space::DoHyperspaceTo(&path);
			for (std::list<Body*>::iterator i = Space::bodies.begin(); i != Space::bodies.end(); i++) {
				const SBody *sbody = (*i)->GetSBody();
				if (!sbody) continue;
				if (sbody->path.bodyIndex == 6) {
					player->SetFrame((*i)->GetFrame());
					break;
				}
			}
			player->SetPosition(vector3d(0,2*EARTH_RADIUS,0));
			player->SetVelocity(vector3d(0,0,0));
			player->m_equipment.Add(Equip::HYPERCLOUD_ANALYZER);
			player->UpdateMass();

			Ship *enemy = new Ship(ShipType::EAGLE_LRF);
			enemy->SetFrame(player->GetFrame());
			enemy->SetPosition(player->GetPosition()+vector3d(0,0,-9000.0));
			enemy->SetVelocity(vector3d(0,0,0));
			enemy->m_equipment.Set(Equip::SLOT_ENGINE, 0, Equip::DRIVE_CLASS1);
			enemy->m_equipment.Set(Equip::SLOT_LASER, 0, Equip::PULSECANNON_1MW);
			enemy->m_equipment.Add(Equip::HYDROGEN, 2);
			enemy->m_equipment.Add(Equip::ATMOSPHERIC_SHIELDING);
			enemy->m_equipment.Add(Equip::AUTOPILOT);
			enemy->m_equipment.Add(Equip::SCANNER);
			enemy->UpdateMass();
			enemy->AIKill(player);
			Space::AddBody(enemy);

			player->SetCombatTarget(enemy);

			const ShipType *shipdef;
			double mass, acc1, acc2, acc3;
			printf("Player ship mass = %.0fkg, Enemy ship mass = %.0fkg\n",
				   player->GetMass(), enemy->GetMass());

			shipdef = &player->GetShipType();
			mass = player->GetMass();
			acc1 = shipdef->linThrust[ShipType::THRUSTER_FORWARD] / (9.81*mass);
			acc2 = shipdef->linThrust[ShipType::THRUSTER_REVERSE] / (9.81*mass);
			acc3 = shipdef->linThrust[ShipType::THRUSTER_UP] / (9.81*mass);
			printf("Player ship thrust = %.1fg, %.1fg, %.1fg\n", acc1, acc2, acc3);

			shipdef = &enemy->GetShipType();
			mass = enemy->GetMass();
			acc1 = shipdef->linThrust[ShipType::THRUSTER_FORWARD] / (9.81*mass);
			acc2 = shipdef->linThrust[ShipType::THRUSTER_REVERSE] / (9.81*mass);
			acc3 = shipdef->linThrust[ShipType::THRUSTER_UP] / (9.81*mass);
			printf("Enemy ship thrust = %.1fg, %.1fg, %.1fg\n", acc1, acc2, acc3);

			/*	Frame *stationFrame = new Frame(pframe, "Station frame...");
			 stationFrame->SetRadius(5000);
			 stationFrame->m_sbody = 0;
			 stationFrame->SetPosition(vector3d(0,0,zpos));
			 stationFrame->SetAngVelocity(vector3d(0,0,0.5));

			 for (int i=0; i<4; i++) {
			 Ship *body = new Ship(ShipType::LADYBIRD);
			 char buf[64];
			 snprintf(buf,sizeof(buf),"X%c-0%02d", 'A'+i, i);
			 body->SetLabel(buf);
			 body->SetFrame(stationFrame);
			 body->SetPosition(vector3d(200*(i+1), 0, 2000));
			 Space::AddBody(body);
			 }

			 SpaceStation *station = new SpaceStation(SpaceStation::JJHOOP);
			 station->SetLabel("Poemi-chan's Folly");
			 station->SetFrame(stationFrame);
			 station->SetPosition(vector3d(0,0,0));
			 Space::AddBody(station);

			 SpaceStation *station2 = new SpaceStation(SpaceStation::GROUND_FLAVOURED);
			 station2->SetLabel("Conor's End");
			 station2->SetFrame(*pframe->m_children.begin()); // rotating frame of planet
			 station2->OrientOnSurface(EARTH_RADIUS, M_PI/4, M_PI/4);
			 Space::AddBody(station2);
			 */
			//	player->SetDockedWith(station2, 0);

			StartGame();
			MainLoop();
			break;
#endif
		}
		case 4: // Load game
		{
			assert(0);
			/*
			if (Pi::player) {
				space->KillBody(Pi::player);
				space->RemoveBody(Pi::player);
				delete space;
				delete Pi::player;
				Pi::player = 0;
			}
			Pi::gameMenuView->OpenLoadDialog();
			do {
				Gui::MainLoopIteration();
			} while (Pi::currentView != Pi::worldView);

			if (Pi::isGameStarted) MainLoop();
			*/
			break;
		}
		case 5: // Quit
			Pi::Quit();
			break;
		default:
			fprintf(stderr, "Invalid Menu Option."); // should not get here!
			break;
	}
}

void Pi::EndGame()
{
	Pi::musicPlayer.Stop();
	Sound::DestroyAllEvents();
	Pi::luaOnGameEnd->Signal();
	Pi::luaManager->CollectGarbage();
	Pi::isGameStarted = false;
}


void Pi::MainLoop()
{
	double time_player_died = 0;
#ifdef MAKING_VIDEO
	Uint32 last_screendump = SDL_GetTicks();
	int dumpnum = 0;
#endif /* MAKING_VIDEO */

#ifdef DEVKEYS
	Uint32 last_stats = SDL_GetTicks();
	int frame_stat = 0;
	int phys_stat = 0;
	char fps_readout[256];
	memset(fps_readout, 0, sizeof(fps_readout));
#endif

	int MAX_PHYSICS_TICKS = Pi::config.Int("MaxPhysicsCyclesPerRender");
	if (MAX_PHYSICS_TICKS <= 0)
		MAX_PHYSICS_TICKS = 4;

	double currentTime = 0.001 * double(SDL_GetTicks());
	double accumulator = Pi::GetTimeStep();
	Pi::gameTickAlpha = 0;

	while (isGameStarted) {
		Space *space = spaceManager->GetNextSpace();

		double newTime = 0.001 * double(SDL_GetTicks());
		Pi::frameTime = newTime - currentTime;
		if (Pi::frameTime > 0.25) Pi::frameTime = 0.25;
		currentTime = newTime;
		accumulator += Pi::frameTime * GetTimeAccel();
		
		const float step = Pi::GetTimeStep();
		if (step > 0.0f) {
			int phys_ticks = 0;
			while (accumulator >= step) {
				if (++phys_ticks >= MAX_PHYSICS_TICKS) {
					accumulator = 0.0;
					break;
				}
				space->TimeStep(step);
				gameTime += step;

				accumulator -= step;
			}
			Pi::gameTickAlpha = accumulator / step;

#ifdef DEVKEYS
			phys_stat += phys_ticks;
#endif
		} else {
			// paused
		}
		frame_stat++;

		// swap the space. if the last timestep caused a new space to be setup
		// this will delete the old one and the bodies within it, causing any
		// cameras set up over the old space to be notified and arrange not to
		// try and draw anything. this is good, otherwise they end up trying
		// to draw a body against a space it doesn't exist in, and hilarity
		// ensues
		space = spaceManager->GetNextSpace();

		Render::PrepareFrame();
		glMatrixMode(GL_MODELVIEW);
		glLoadIdentity();
		
		/* Calculate position for this rendered frame (interpolated between two physics ticks */
        // XXX should this be here? what is this anyway?
		for (Space::BodyIterator i = space->GetBodies().begin(); i != space->GetBodies().end(); ++i) {
			(*i)->UpdateInterpolatedTransform(Pi::GetGameTickAlpha());
		}
		space->GetRootFrame()->UpdateInterpolatedTransform(Pi::GetGameTickAlpha());

		currentView->Update();
		currentView->Draw3D();
		// XXX HandleEvents at the moment must be after view->Draw3D and before
		// Gui::Draw so that labels drawn to screen can have mouse events correctly
		// detected. Gui::Draw wipes memory of label positions.
		Pi::HandleEvents();
		// hide cursor for ship control.

		SetMouseGrab(Pi::MouseButtonState(SDL_BUTTON_RIGHT));

		Render::PostProcess();
		Gui::Draw();

#if DEVKEYS
		if (Pi::showDebugInfo) {
			Gui::Screen::EnterOrtho();
			glColor3f(1,1,1);
			Gui::Screen::PushFont("ConsoleFont");
			Gui::Screen::RenderString(fps_readout, 0, 0);
			Gui::Screen::PopFont();
			Gui::Screen::LeaveOrtho();
		}
#endif

		glError();
		Render::SwapBuffers();
		//if (glGetError()) printf ("GL: %s\n", gluErrorString (glGetError ()));
		
		int timeAccel = Pi::requestedTimeAccelIdx;
		if (Pi::player->GetFlightState() == Ship::FLYING) {

			// special timeaccel lock rules while in alert
			if (Pi::player->GetAlertState() == Ship::ALERT_SHIP_NEARBY)
				timeAccel = std::min(timeAccel, 2);
			else if (Pi::player->GetAlertState() == Ship::ALERT_SHIP_FIRING)
				timeAccel = std::min(timeAccel, 1);

			else if (!Pi::forceTimeAccel) {
				// check we aren't too near to objects for timeaccel //
				for (Space::BodyIterator i = space->GetBodies().begin(); i != space->GetBodies().end(); ++i) {
					if ((*i) == Pi::player) continue;
					if ((*i)->IsType(Object::HYPERSPACECLOUD)) continue;
				
					vector3d toBody = Pi::player->GetPosition() - (*i)->GetPositionRelTo(Pi::player->GetFrame());
					double dist = toBody.Length();
					double rad = (*i)->GetBoundingRadius();

					if (dist < 1000.0) {
						timeAccel = std::min(timeAccel, 1);
					} else if (dist < std::min(rad+0.0001*AU, rad*1.1)) {
						timeAccel = std::min(timeAccel, 2);
					} else if (dist < std::min(rad+0.001*AU, rad*5.0)) {
						timeAccel = std::min(timeAccel, 3);
					} else if (dist < std::min(rad+0.01*AU,rad*10.0)) {
						timeAccel = std::min(timeAccel, 4);
					} else if (dist < std::min(rad+0.1*AU, rad*1000.0)) {
						timeAccel = std::min(timeAccel, 5);
					}
				}
			}
		}

		// force down to timeaccel 1 during the docking sequence
		else if (Pi::player->GetFlightState() == Ship::DOCKING) {
			timeAccel = std::min(timeAccel, 1);
		}

		if (timeAccel != Pi::GetTimeAccelIdx()) {
			Pi::SetTimeAccel(timeAccel);
			accumulator = 0;				// fix for huge pauses 10000x -> 1x
		}

		// fuckadoodledoo, did the player die?
		if (Pi::player->IsDead()) {
			if (time_player_died > 0.0) {
				if (Pi::GetGameTime() - time_player_died > 8.0) {
					Pi::EndGame();
					Pi::TombStoneLoop();
					break;
				}
			} else {
				Pi::SetTimeAccel(1);
				Pi::cpan->HideAll();
				Pi::SetView(static_cast<View*>(Pi::worldView));
				Pi::player->Disable();
				time_player_died = Pi::GetGameTime();
			}
		} else {
			// this is something we need not do every turn...
			if (!config.Int("DisableSound")) AmbientSounds::Update();
			StarSystem::ShrinkCache();
		}
		cpan->Update();
		musicPlayer.Update();

#ifdef DEVKEYS
		if (Pi::showDebugInfo && SDL_GetTicks() - last_stats > 1000) {
			size_t lua_mem = Pi::luaManager->GetMemoryUsage();
			int lua_memB = int(lua_mem & ((1u << 10) - 1));
			int lua_memKB = int(lua_mem >> 10) % 1024;
			int lua_memMB = int(lua_mem >> 20);

			Pi::statSceneTris += LmrModelGetStatsTris();
			
			snprintf(
				fps_readout, sizeof(fps_readout),
				"%d fps, %d phys updates, %d triangles, %.3f M tris/sec, %d terrain vtx/sec, %d glyphs/sec\n"
				"Lua mem usage: %d MB + %d KB + %d bytes",
				frame_stat, phys_stat, Pi::statSceneTris, Pi::statSceneTris*frame_stat*1e-6,
				GeoSphere::GetVtxGenCount(), TextureFont::GetGlyphCount(),
				lua_memMB, lua_memKB, lua_memB
			);
			frame_stat = 0;
			phys_stat = 0;
			TextureFont::ClearGlyphCount();
			GeoSphere::ClearVtxGenCount();
			last_stats += 1000;
			GeoSphere::ClearVtxGenCount();
		}
		Pi::statSceneTris = 0;
		LmrModelClearStatsTris();
#endif

#ifdef MAKING_VIDEO
		if (SDL_GetTicks() - last_screendump > 50) {
			last_screendump = SDL_GetTicks();
			std::string fname = stringf(Lang::SCREENSHOT_FILENAME_TEMPLATE, formatarg("index", dumpnum++));
			Screendump(fname.c_str(), GetScrWidth(), GetScrHeight());
		}
#endif /* MAKING_VIDEO */
	}
}

StarSystem *Pi::GetSelectedSystem()
{
	SystemPath selectedPath = Pi::sectorView->GetSelectedSystem();

	if (selectedSystem) {
		if (selectedSystem->GetPath().IsSameSystem(selectedPath))
			return selectedSystem;
		selectedSystem->Release();
	}

	selectedSystem = StarSystem::GetCached(selectedPath);
	return selectedSystem;
}

void Pi::Serialize(Serializer::Writer &wr)
{
	Serializer::Writer section;

	Serializer::IndexFrames();
	Serializer::IndexBodies();
	Serializer::IndexSystemBodies(spaceManager->GetCurrentSpace()->GetStarSystem());

	section = Serializer::Writer();
	section.Double(gameTime);
	StarSystem::Serialize(section, selectedSystem);
	StarSystem::Serialize(section, spaceManager->GetCurrentSpace()->GetStarSystem());
	wr.WrSection("PiMisc", section.GetData());
	
	/*
	section = Serializer::Writer();
	Space::Serialize(section);
	wr.WrSection("Space", section.GetData());
	*/
	assert(0);

	section = Serializer::Writer();
	Polit::Serialize(section);
	wr.WrSection("Polit", section.GetData());
	
	section = Serializer::Writer();
	sectorView->Save(section);
	wr.WrSection("SectorView", section.GetData());

	section = Serializer::Writer();
	worldView->Save(section);
	wr.WrSection("WorldView", section.GetData());

	section = Serializer::Writer();
	cpan->Save(section);
	wr.WrSection("Cpanel", section.GetData());

	section = Serializer::Writer();
	luaSerializer->Serialize(section);
	wr.WrSection("LuaModules", section.GetData());
}

void Pi::Unserialize(Serializer::Reader &rd)
{
	assert(0);
	Serializer::Reader section;
	
	/* XXX
	SetTimeAccel(0);
	requestedTimeAccelIdx = 0;
	forceTimeAccel = false;
	Space::Clear();
	if (Pi::player) {
		Pi::player->MarkDead();
		Space::bodies.remove(Pi::player);
		delete Pi::player;
		Pi::player = 0;
	}
	*/

	/* XXX
	section = rd.RdSection("PiMisc");
	gameTime = section.Double();
	selectedSystem = StarSystem::Unserialize(section);
	currentSystem = StarSystem::Unserialize(section);

	section = rd.RdSection("Space");
	Space::Unserialize(section);
	*/
	
	section = rd.RdSection("Polit");
	Polit::Unserialize(section);

	section = rd.RdSection("SectorView");
	sectorView->Load(section);

	section = rd.RdSection("WorldView");
	if (worldView) delete worldView;		// XXX hack. in reality this should never have been created in the first place
	worldView = new WorldView(section);

	section = rd.RdSection("Cpanel");
	cpan->Load(section);

	section = rd.RdSection("LuaModules");
	luaSerializer->Unserialize(section);
}

float Pi::CalcHyperspaceRange(int hyperclass, int total_mass_in_tonnes)
{
	// for the sake of hyperspace range, we count ships mass as 60% of original.
	// Brian: "The 60% value was arrived at through trial and error, 
	// to scale the entire jump range calculation after things like ship mass,
	// cargo mass, hyperdrive class, fuel use and fun were factored in."
	return 200.0f * hyperclass * hyperclass / (total_mass_in_tonnes * 0.6f);
}

void Pi::Message(const std::string &message, const std::string &from, enum MsgLevel level)
{
	if (level == MSG_IMPORTANT) {
		Pi::cpan->MsgLog()->ImportantMessage(from, message);
	} else {
		Pi::cpan->MsgLog()->Message(from, message);
	}
}

void Pi::InitJoysticks() {
	int joy_count = SDL_NumJoysticks();
	for (int n = 0; n < joy_count; n++) {
		JoystickState *state;
		joysticks.push_back(JoystickState());
		state = &joysticks.back();

		state->joystick = SDL_JoystickOpen(n);
		if (state->joystick == NULL) {
			fprintf(stderr, "SDL_JoystickOpen(%i): %s\n", n, SDL_GetError());
			continue;
		}

		state->axes.resize(SDL_JoystickNumAxes(state->joystick));
		state->buttons.resize(SDL_JoystickNumButtons(state->joystick));
		state->hats.resize(SDL_JoystickNumHats(state->joystick));
	}
}

int Pi::JoystickButtonState(int joystick, int button) {
	if (!joystickEnabled) return 0;
	if (joystick < 0 || joystick >= int(joysticks.size()))
		return 0;

	if (button < 0 || button >= int(joysticks[joystick].buttons.size()))
		return 0;

	return joysticks[joystick].buttons[button];
}

int Pi::JoystickHatState(int joystick, int hat) {
	if (!joystickEnabled) return 0;
	if (joystick < 0 || joystick >= int(joysticks.size()))
		return 0;

	if (hat < 0 || hat >= int(joysticks[joystick].hats.size()))
		return 0;

	return joysticks[joystick].hats[hat];
}

float Pi::JoystickAxisState(int joystick, int axis) {
	if (!joystickEnabled) return 0;
	if (joystick < 0 || joystick >= int(joysticks.size()))
		return 0;

	if (axis < 0 || axis >= int(joysticks[joystick].axes.size()))
		return 0;

	return joysticks[joystick].axes[axis];
}

void Pi::SetMouseGrab(bool on)
{
	if (!doingMouseGrab && on) {
		SDL_ShowCursor(0);
		SDL_WM_GrabInput(SDL_GRAB_ON);
//		SDL_SetRelativeMouseMode(true);
		doingMouseGrab = true;
	}
	else if(doingMouseGrab && !on) {
		SDL_ShowCursor(1);
		SDL_WM_GrabInput(SDL_GRAB_OFF);
//		SDL_SetRelativeMouseMode(false);
		doingMouseGrab = false;
	}
}<|MERGE_RESOLUTION|>--- conflicted
+++ resolved
@@ -623,14 +623,12 @@
 		player->SetTorque(vector3d(0,0,0));
 		player->SetAngThrusterState(vector3d(0.0));
 	}
+
 	// Give all ships a half-step acceleration to stop autopilot overshoot
-<<<<<<< HEAD
-	for (Space::BodyIterator i = spaceManager->GetCurrentSpace()->GetBodies().begin(); i != spaceManager->GetCurrentSpace()->GetBodies().end(); ++i) {
-=======
-	if (s < timeAccelIdx) for (std::list<Body*>::iterator i = Space::bodies.begin(); i != Space::bodies.end(); ++i) {
->>>>>>> 9f06dda3
-		if ((*i)->IsType(Object::SHIP)) (static_cast<DynamicBody *>(*i))->ApplyAccel(0.5f*Pi::GetTimeStep());
-	}
+	if (s < timeAccelIdx)
+		for (Space::BodyIterator i = spaceManager->GetCurrentSpace()->GetBodies().begin(); i != spaceManager->GetCurrentSpace()->GetBodies().end(); ++i)
+			if ((*i)->IsType(Object::SHIP))
+				(static_cast<DynamicBody *>(*i))->ApplyAccel(0.5f*Pi::GetTimeStep());
 	timeAccelIdx = s;
 }
 
