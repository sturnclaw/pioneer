--- conflicted
+++ resolved
@@ -230,9 +230,8 @@
 	return 1;
 }
 
-<<<<<<< HEAD
-/*
- * Attribute: bodyId
+/*
+ * Attribute: bodyIndex
  *
  * The body index component of the path
  *
@@ -244,10 +243,7 @@
  *
  *  stable
  */
-static int l_sbodypath_attr_body_id(lua_State *l)
-=======
 static int l_sbodypath_attr_body_index(lua_State *l)
->>>>>>> 6182c78e
 {
 	SBodyPath *path = LuaSBodyPath::GetFromLua(1);
 	lua_pushinteger(l, path->sbodyId);
