// Copyright © 2008-2014 Pioneer Developers. See AUTHORS.txt for details
// Licensed under the terms of the GPL v3. See licenses/GPL-3.txt

#include "Ship.h"
#include "CityOnPlanet.h"
#include "Lang.h"
#include "EnumStrings.h"
#include "LuaEvent.h"
#include "LuaUtils.h"
#include "Missile.h"
#include "Player.h"
#include "Projectile.h"
#include "ShipAICmd.h"
#include "ShipController.h"
#include "Sound.h"
#include "Sfx.h"
#include "galaxy/Galaxy.h"
#include "galaxy/Sector.h"
#include "galaxy/GalaxyCache.h"
#include "Frame.h"
#include "WorldView.h"
#include "HyperspaceCloud.h"
#include "graphics/Drawables.h"
#include "graphics/Graphics.h"
#include "graphics/Material.h"
#include "graphics/Renderer.h"
#include "graphics/TextureBuilder.h"
#include "collider/collider.h"
#include "StringF.h"

#include <algorithm>

static const float TONS_HULL_PER_SHIELD = 10.f;
static const double KINETIC_ENERGY_MULT	= 0.01;
HeatGradientParameters_t Ship::s_heatGradientParams;
const float Ship::DEFAULT_SHIELD_COOLDOWN_TIME = 1.0f;

void Ship::Save(Serializer::Writer &wr, Space *space)
{
	DynamicBody::Save(wr, space);
	m_skin.Save(wr);
	wr.Vector3d(m_angThrusters);
	wr.Vector3d(m_thrusters);
	wr.Int32(m_wheelTransition);
	wr.Float(m_wheelState);
	wr.Float(m_launchLockTimeout);
	wr.Bool(m_testLanded);
	wr.Int32(int(m_flightState));
	wr.Int32(int(m_alertState));
	wr.Double(m_lastFiringAlert);

	// XXX make sure all hyperspace attrs and the cloud get saved
	m_hyperspace.dest.Serialize(wr);
	wr.Float(m_hyperspace.countdown);

	for (int i=0; i<ShipType::GUNMOUNT_MAX; i++) {
		wr.Int32(m_gun[i].state);
		wr.Float(m_gun[i].recharge);
		wr.Float(m_gun[i].temperature);
	}
	wr.Float(m_ecmRecharge);
	wr.String(m_type->id);
	wr.Int32(m_dockedWithPort);
	wr.Int32(space->GetIndexForBody(m_dockedWith));
	wr.Float(m_stats.hull_mass_left);
	wr.Float(m_stats.shield_mass_left);
	wr.Float(m_shieldCooldown);
	if(m_curAICmd) { wr.Int32(1); m_curAICmd->Save(wr); }
	else wr.Int32(0);
	wr.Int32(int(m_aiMessage));
	wr.Double(m_thrusterFuel);
	wr.Double(m_reserveFuel);

	wr.Int32(static_cast<int>(m_controller->GetType()));
	m_controller->Save(wr, space);

	m_navLights->Save(wr);
}

void Ship::Load(Serializer::Reader &rd, Space *space)
{
	DynamicBody::Load(rd, space);
	m_skin.Load(rd);
	m_skin.Apply(GetModel());
	// needs fixups
	m_angThrusters = rd.Vector3d();
	m_thrusters = rd.Vector3d();
	m_wheelTransition = rd.Int32();
	m_wheelState = rd.Float();
	m_launchLockTimeout = rd.Float();
	m_testLanded = rd.Bool();
	m_flightState = static_cast<FlightState>(rd.Int32());
	m_alertState = static_cast<AlertState>(rd.Int32());
	Properties().Set("flightState", EnumStrings::GetString("ShipFlightState", m_flightState));
	Properties().Set("alertStatus", EnumStrings::GetString("ShipAlertStatus", m_alertState));
	m_lastFiringAlert = rd.Double();

	m_hyperspace.dest = SystemPath::Unserialize(rd);
	m_hyperspace.countdown = rd.Float();
	m_hyperspace.duration = 0;

	for (int i=0; i<ShipType::GUNMOUNT_MAX; i++) {
		m_gun[i].state = rd.Int32();
		m_gun[i].recharge = rd.Float();
		m_gun[i].temperature = rd.Float();
	}
	m_ecmRecharge = rd.Float();
	SetShipId(rd.String()); // XXX handle missing thirdparty ship
	m_dockedWithPort = rd.Int32();
	m_dockedWithIndex = rd.Int32();
	Init();
	m_stats.hull_mass_left = rd.Float(); // must be after Init()...
	m_stats.shield_mass_left = rd.Float();
	m_shieldCooldown = rd.Float();
	if(rd.Int32()) m_curAICmd = AICommand::Load(rd);
	else m_curAICmd = 0;
	m_aiMessage = AIError(rd.Int32());
	SetFuel(rd.Double());
	m_stats.fuel_tank_mass_left = GetShipType()->fuelTankMass * GetFuel();
	m_reserveFuel = rd.Double();

	PropertyMap &p = Properties();
	p.Set("hullMassLeft", m_stats.hull_mass_left);
	p.Set("hullPercent", 100.0f * (m_stats.hull_mass_left / float(m_type->hullMass)));
	p.Set("shieldMassLeft", m_stats.shield_mass_left);
	p.Set("fuelMassLeft", m_stats.fuel_tank_mass_left);
	p.PushLuaTable();
	lua_State *l = Lua::manager->GetLuaState();
	lua_getfield(l, -1, "equipSet");
	m_equipSet = LuaRef(l, -1);
	lua_pop(l, 2);

	UpdateLuaStats();

	m_controller = 0;
	const ShipController::Type ctype = static_cast<ShipController::Type>(rd.Int32());
	if (ctype == ShipController::PLAYER)
		SetController(new PlayerShipController());
	else
		SetController(new ShipController());
	m_controller->Load(rd);

	m_navLights->Load(rd);

}

void Ship::InitEquipSet() {
	lua_State * l = Lua::manager->GetLuaState();
	PropertyMap & p = Properties();
	LUA_DEBUG_START(l);
	pi_lua_import(l, "EquipSet");
	LuaTable es_class(l, -1);
	LuaTable slots = LuaTable(l).LoadMap(GetShipType()->slots.begin(), GetShipType()->slots.end());
	m_equipSet =  es_class.Call<LuaRef>("New", slots);
	p.Set("equipSet", ScopedTable(m_equipSet));
	UpdateEquipStats();
	{
		ScopedTable es(m_equipSet);
		int usedCargo = es.CallMethod<int>("OccupiedSpace", "cargo");
		int totalCargo = std::min(m_stats.free_capacity + usedCargo, es.CallMethod<int>("SlotSize", "cargo"));
		p.Set("usedCargo", usedCargo);
		p.Set("totalCargo", totalCargo);
	}
	lua_pop(l, 2);
	LUA_DEBUG_END(l, 0);
}

void Ship::InitGun(const char *tag, int num)
{
	const SceneGraph::MatrixTransform *mt = GetModel()->FindTagByName(tag);
	if (mt) {
		const matrix4x4f &trans = mt->GetTransform();
		m_gun[num].pos = trans.GetTranslate();
		m_gun[num].dir = trans.GetOrient().VectorZ();
	}
	else {
		// XXX deprecated
		m_gun[num].pos = m_type->gunMount[num].pos;
		m_gun[num].dir = m_type->gunMount[num].dir;
	}
}

void Ship::InitMaterials()
{
	SceneGraph::Model *pModel = GetModel();
	assert(pModel);
	const Uint32 numMats = pModel->GetNumMaterials();
	for( Uint32 m=0; m<numMats; m++ ) {
		RefCountedPtr<Graphics::Material> mat = pModel->GetMaterialByIndex(m);
		mat->heatGradient = Graphics::TextureBuilder::Decal("textures/heat_gradient.png").GetOrCreateTexture(Pi::renderer, "model");
		mat->specialParameter0 = &s_heatGradientParams;
	}
	s_heatGradientParams.heatingAmount = 0.0f;
	s_heatGradientParams.heatingNormal = vector3f(0.0f, -1.0f, 0.0f);
}

void Ship::Init()
{
	m_invulnerable = false;

	m_sensors.reset(new Sensors(this));

	m_navLights.reset(new NavLights(GetModel()));
	m_navLights->SetEnabled(true);

	SetMassDistributionFromModel();
	UpdateEquipStats();
	m_stats.hull_mass_left = float(m_type->hullMass);
	m_stats.shield_mass_left = 0;

	PropertyMap &p = Properties();
	p.Set("hullMassLeft", m_stats.hull_mass_left);
	p.Set("hullPercent", 100.0f * (m_stats.hull_mass_left / float(m_type->hullMass)));
	p.Set("shieldMassLeft", m_stats.shield_mass_left);
	p.Set("fuelMassLeft", m_stats.fuel_tank_mass_left);

	m_hyperspace.now = false;			// TODO: move this on next savegame change, maybe
	m_hyperspaceCloud = 0;

	m_landingGearAnimation = GetModel()->FindAnimation("gear_down");

	InitGun("tag_gunmount_0", 0);
	InitGun("tag_gunmount_1", 1);

	// If we've got the tag_landing set then use it for an offset otherwise grab the AABB
	const SceneGraph::MatrixTransform *mt = GetModel()->FindTagByName("tag_landing");
	if( mt ) {
		m_landingMinOffset = mt->GetTransform().GetTranslate().y;
	} else {
		m_landingMinOffset = GetAabb().min.y;
	}

	InitMaterials();
}

void Ship::PostLoadFixup(Space *space)
{
	DynamicBody::PostLoadFixup(space);
	m_dockedWith = static_cast<SpaceStation*>(space->GetBodyByIndex(m_dockedWithIndex));
	if (m_curAICmd) m_curAICmd->PostLoadFixup(space);
	m_controller->PostLoadFixup(space);
}

Ship::Ship(ShipType::Id shipId): DynamicBody(),
	m_controller(0),
	m_thrusterFuel(1.0),
	m_reserveFuel(0.0),
	m_landingGearAnimation(nullptr)
{
	m_flightState = FLYING;
	m_alertState = ALERT_NONE;
	Properties().Set("flightState", EnumStrings::GetString("ShipFlightState", m_flightState));
	Properties().Set("alertStatus", EnumStrings::GetString("ShipAlertStatus", m_alertState));

	m_lastFiringAlert = 0.0;
	m_testLanded = false;
	m_launchLockTimeout = 0;
	m_wheelTransition = 0;
	m_wheelState = 0;
	m_dockedWith = 0;
	m_dockedWithPort = 0;
	SetShipId(shipId);
	m_thrusters.x = m_thrusters.y = m_thrusters.z = 0;
	m_angThrusters.x = m_angThrusters.y = m_angThrusters.z = 0;

	InitEquipSet();

	m_hyperspace.countdown = 0;
	m_hyperspace.now = false;
	for (int i=0; i<ShipType::GUNMOUNT_MAX; i++) {
		m_gun[i].state = 0;
		m_gun[i].recharge = 0;
		m_gun[i].temperature = 0;
	}
	m_ecmRecharge = 0;
	m_shieldCooldown = 0.0f;
	m_curAICmd = 0;
	m_aiMessage = AIERROR_NONE;
	m_decelerating = false;

	SetModel(m_type->modelName.c_str());
	SetLabel("UNLABELED_SHIP");
	m_skin.SetRandomColors(Pi::rng);
	m_skin.SetDecal(m_type->manufacturer);
	m_skin.Apply(GetModel());
	GetModel()->SetPattern(Pi::rng.Int32(0, GetModel()->GetNumPatterns()));

	Init();
	SetController(new ShipController());
}

Ship::~Ship()
{
	if (m_curAICmd) delete m_curAICmd;
	delete m_controller;
}

void Ship::SetController(ShipController *c)
{
	assert(c != 0);
	if (m_controller) delete m_controller;
	m_controller = c;
	m_controller->m_ship = this;
}

float Ship::GetPercentHull() const
{
	return 100.0f * (m_stats.hull_mass_left / float(m_type->hullMass));
}

float Ship::GetPercentShields() const
{
	if (m_stats.shield_mass <= 0) return 100.0f;
	else return 100.0f * (m_stats.shield_mass_left / m_stats.shield_mass);
}

void Ship::SetPercentHull(float p)
{
	m_stats.hull_mass_left = 0.01f * Clamp(p, 0.0f, 100.0f) * float(m_type->hullMass);
	Properties().Set("hullMassLeft", m_stats.hull_mass_left);
	Properties().Set("hullPercent", 100.0f * (m_stats.hull_mass_left / float(m_type->hullMass)));
}

void Ship::UpdateMass()
{
	SetMass((m_stats.total_mass + GetFuel()*GetShipType()->fuelTankMass)*1000);
}

void Ship::SetFuel(const double f)
{
	m_thrusterFuel = Clamp(f, 0.0, 1.0);
	Properties().Set("fuel", m_thrusterFuel*100); // XXX to match SetFuelPercent
}

// returns speed that can be reached using fuel minus reserve according to the Tsiolkovsky equation
double Ship::GetSpeedReachedWithFuel() const
{
	const double fuelmass = 1000*GetShipType()->fuelTankMass * (m_thrusterFuel - m_reserveFuel);
	if (fuelmass < 0) return 0.0;
	return GetShipType()->effectiveExhaustVelocity * log(GetMass()/(GetMass()-fuelmass));
}

bool Ship::OnDamage(Object *attacker, float kgDamage, const CollisionContact& contactData)
{
	if (m_invulnerable) {
		Sound::BodyMakeNoise(this, "Hull_hit_Small", 0.5f);
		return true;
	}

	if (!IsDead()) {
		float dam = kgDamage*0.001f;
		if (m_stats.shield_mass_left > 0.0f) {
			if (m_stats.shield_mass_left > dam) {
				m_stats.shield_mass_left -= dam;
				dam = 0;
			} else {
				dam -= m_stats.shield_mass_left;
				m_stats.shield_mass_left = 0;
			}
			Properties().Set("shieldMassLeft", m_stats.shield_mass_left);
		}

		m_shieldCooldown = DEFAULT_SHIELD_COOLDOWN_TIME;
		// transform the collision location into the models local space (from world space) and add it as a hit.
		matrix4x4d mtx = GetOrient();
		mtx.SetTranslate( GetPosition() );
		const matrix4x4d invmtx = mtx.InverseOf();
		const vector3d localPos = invmtx * contactData.pos;
		GetShields()->AddHit(localPos);

		m_stats.hull_mass_left -= dam;
		Properties().Set("hullMassLeft", m_stats.hull_mass_left);
		Properties().Set("hullPercent", 100.0f * (m_stats.hull_mass_left / float(m_type->hullMass)));
		if (m_stats.hull_mass_left < 0) {
			if (attacker) {
				if (attacker->IsType(Object::BODY))
					LuaEvent::Queue("onShipDestroyed", this, dynamic_cast<Body*>(attacker));

				if (attacker->IsType(Object::SHIP))
					Polit::NotifyOfCrime(static_cast<Ship*>(attacker), Polit::CRIME_MURDER);
			}

			Explode();
		} else {
			if (attacker && attacker->IsType(Object::SHIP))
				Polit::NotifyOfCrime(static_cast<Ship*>(attacker), Polit::CRIME_PIRACY);

			if (Pi::rng.Double() < kgDamage)
				Sfx::Add(this, Sfx::TYPE_DAMAGE);

			if (dam < 0.01 * float(GetShipType()->hullMass))
				Sound::BodyMakeNoise(this, "Hull_hit_Small", 1.0f);
			else
				Sound::BodyMakeNoise(this, "Hull_Hit_Medium", 1.0f);
		}
	}

	//Output("Ouch! %s took %.1f kilos of damage from %s! (%.1f t hull left)\n", GetLabel().c_str(), kgDamage, attacker->GetLabel().c_str(), m_stats.hull_mass_left);
	return true;
}

bool Ship::OnCollision(Object *b, Uint32 flags, double relVel)
{
	// hitting space station docking surfaces shouldn't do damage
	if (b->IsType(Object::SPACESTATION) && (flags & 0x10)) {
		return true;
	}

	// hitting cargo scoop surface shouldn't do damage
	int cargoscoop_cap = 0;
	Properties().Get("cargo_scoop_cap", cargoscoop_cap);
	if (cargoscoop_cap > 0 && b->IsType(Object::CARGOBODY) && !dynamic_cast<Body*>(b)->IsDead()) {
		LuaRef item = dynamic_cast<CargoBody*>(b)->GetCargoType();
		if (LuaObject<Ship>::CallMethod<int>(this, "AddEquip", item) > 0) { // try to add it to the ship cargo.
			Pi::game->GetSpace()->KillBody(dynamic_cast<Body*>(b));
			if (this->IsType(Object::PLAYER))
				Pi::Message(stringf(Lang::CARGO_SCOOP_ACTIVE_1_TONNE_X_COLLECTED, formatarg("item", ScopedTable(item).CallMethod<std::string>("GetName"))));
			// XXX Sfx::Add(this, Sfx::TYPE_SCOOP);
			UpdateEquipStats();
			return true;
		}
		if (this->IsType(Object::PLAYER))
<<<<<<< HEAD
			Pi::game->log->Add(stringf(Lang::CARGO_SCOOP_ACTIVE_1_TONNE_X_COLLECTED, formatarg("item", Equip::types[item].name)));
		// XXX Sfx::Add(this, Sfx::TYPE_SCOOP);
		return true;
=======
			Pi::Message(Lang::CARGO_SCOOP_ATTEMPTED);
>>>>>>> 5e3af71d
	}

	if (b->IsType(Object::PLANET)) {
		// geoms still enabled when landed
		if (m_flightState != FLYING) return false;
		else {
			if (GetVelocity().Length() < MAX_LANDING_SPEED) {
				m_testLanded = true;
				return true;
			}
		}
	}

	if (
		b->IsType(Object::CITYONPLANET) ||
		b->IsType(Object::SHIP) ||
		b->IsType(Object::PLAYER) ||
		b->IsType(Object::SPACESTATION) ||
		b->IsType(Object::PLANET) ||
		b->IsType(Object::STAR) ||
		b->IsType(Object::CARGOBODY))
	{
		LuaEvent::Queue("onShipCollided", this,
			b->IsType(Object::CITYONPLANET) ? dynamic_cast<CityOnPlanet*>(b)->GetPlanet() : dynamic_cast<Body*>(b));
	}

	return DynamicBody::OnCollision(b, flags, relVel);
}

//destroy ship in an explosion
void Ship::Explode()
{
	if (m_invulnerable) return;

	Pi::game->GetSpace()->KillBody(this);
	if (this->GetFrame() == Pi::player->GetFrame()) {
		Sfx::AddExplosion(this, Sfx::TYPE_EXPLOSION);
		Sound::BodyMakeNoise(this, "Explosion_1", 1.0f);
	}
	ClearThrusterState();
}

void Ship::SetThrusterState(const vector3d &levels)
{
	if (m_thrusterFuel <= 0.f) {
		m_thrusters = vector3d(0.0);
	} else {
		m_thrusters.x = Clamp(levels.x, -1.0, 1.0);
		m_thrusters.y = Clamp(levels.y, -1.0, 1.0);
		m_thrusters.z = Clamp(levels.z, -1.0, 1.0);
	}
}

void Ship::SetAngThrusterState(const vector3d &levels)
{
	m_angThrusters.x = Clamp(levels.x, -1.0, 1.0);
	m_angThrusters.y = Clamp(levels.y, -1.0, 1.0);
	m_angThrusters.z = Clamp(levels.z, -1.0, 1.0);
}

vector3d Ship::GetMaxThrust(const vector3d &dir) const
{
	vector3d maxThrust;
	maxThrust.x = (dir.x > 0) ? m_type->linThrust[ShipType::THRUSTER_RIGHT]
		: -m_type->linThrust[ShipType::THRUSTER_LEFT];
	maxThrust.y = (dir.y > 0) ? m_type->linThrust[ShipType::THRUSTER_UP]
		: -m_type->linThrust[ShipType::THRUSTER_DOWN];
	maxThrust.z = (dir.z > 0) ? m_type->linThrust[ShipType::THRUSTER_REVERSE]
		: -m_type->linThrust[ShipType::THRUSTER_FORWARD];
	return maxThrust;
}

double Ship::GetAccelMin() const
{
	float val = m_type->linThrust[ShipType::THRUSTER_UP];
	val = std::min(val, m_type->linThrust[ShipType::THRUSTER_RIGHT]);
	val = std::min(val, -m_type->linThrust[ShipType::THRUSTER_LEFT]);
	return val / GetMass();
}

void Ship::ClearThrusterState()
{
	m_angThrusters = vector3d(0,0,0);
	if (m_launchLockTimeout <= 0.0f) m_thrusters = vector3d(0,0,0);
}

void Ship::UpdateEquipStats()
{
	PropertyMap &p = Properties();

	m_stats.used_capacity = 0;
	p.Get("mass_cap", m_stats.used_capacity);
	m_stats.used_cargo = 0;

	m_stats.free_capacity = m_type->capacity - m_stats.used_capacity;
	m_stats.total_mass = m_stats.used_capacity + m_type->hullMass;

	p.Set("usedCapacity", m_stats.used_capacity);

	p.Set("freeCapacity", m_stats.free_capacity);
	p.Set("totalMass", m_stats.total_mass);

	int shield_cap = 0;
	Properties().Get("shield_cap", shield_cap);
	m_stats.shield_mass = TONS_HULL_PER_SHIELD * float(shield_cap);
	p.Set("shieldMass", m_stats.shield_mass);

	UpdateFuelStats();

	m_stats.hyperspace_range = m_stats.hyperspace_range_max = 0;
	p.Set("hyperspaceRange", m_stats.hyperspace_range);
	p.Set("maxHyperspaceRange", m_stats.hyperspace_range_max);
}

void Ship::UpdateLuaStats() {
	// This code cannot be in UpdateEquipStats itself because *Equip* needs to be
	// called in Init(), which is itself called in the constructor, but we absolutely
	// cannot use LuaObject<Ship>::* in a constructor, or else we'd fix the type of the
	// object to Ship forever, even though it could very well be a Player.
	UpdateEquipStats();
	PropertyMap& p = Properties();
	m_stats.hyperspace_range = m_stats.hyperspace_range_max = 0;
	int hyperclass = 0;
	p.Get<int>("hyperclass_cap", hyperclass);
	if (hyperclass) {
		auto ranges = LuaObject<Ship>::CallMethod<double, double>(this, "GetHyperspaceRange");
		m_stats.hyperspace_range_max = std::get<1>(ranges);
		m_stats.hyperspace_range = std::get<0>(ranges);
	}

	p.Set("hyperspaceRange", m_stats.hyperspace_range);
	p.Set("maxHyperspaceRange", m_stats.hyperspace_range_max);
}
void Ship::UpdateFuelStats()
{
	m_stats.fuel_tank_mass_left = m_type->fuelTankMass * GetFuel();
	Properties().Set("fuelMassLeft", m_stats.fuel_tank_mass_left);

	UpdateMass();
}

Ship::HyperjumpStatus Ship::CheckHyperjumpCapability() const {
	if (GetFlightState() == HYPERSPACE)
		return HYPERJUMP_DRIVE_ACTIVE;

	if (GetFlightState() != FLYING && GetFlightState() != JUMPING)
		return HYPERJUMP_SAFETY_LOCKOUT;

	return HYPERJUMP_OK;
}

Ship::HyperjumpStatus Ship::InitiateHyperjumpTo(const SystemPath &dest, int warmup_time, double duration, LuaRef checks) {
	if (!dest.HasValidSystem() || GetFlightState() != FLYING || warmup_time < 1)
		return HYPERJUMP_SAFETY_LOCKOUT;
	StarSystem *s = Pi::game->GetSpace()->GetStarSystem().Get();
	if (s && s->GetPath().IsSameSystem(dest))
		return HYPERJUMP_CURRENT_SYSTEM;

	m_hyperspace.dest = dest;
	m_hyperspace.countdown = warmup_time;
	m_hyperspace.now = false;
	m_hyperspace.duration = duration;
	m_hyperspace.checks = checks;

	return Ship::HYPERJUMP_OK;
}

void Ship::AbortHyperjump() {
	m_hyperspace.countdown = 0;
	m_hyperspace.now = false;
	m_hyperspace.duration = 0;
	m_hyperspace.checks = LuaRef();
}

float Ship::GetECMRechargeTime()
{
	float ecm_recharge_cap = 0.f;
	Properties().Get("ecm_recharge_cap", ecm_recharge_cap);
	return ecm_recharge_cap;
}

void Ship::UseECM()
{
	int ecm_power_cap = 0;
	Properties().Get("ecm_power_cap", ecm_power_cap);
	if (m_ecmRecharge > 0.0f) return;

	if (ecm_power_cap > 0) {
		Sound::BodyMakeNoise(this, "ECM", 1.0f);
		m_ecmRecharge = GetECMRechargeTime();

		// damage neaby missiles
		const float ECM_RADIUS = 4000.0f;

		Space::BodyNearList nearby;
		Pi::game->GetSpace()->GetBodiesMaybeNear(this, ECM_RADIUS, nearby);
		for (Space::BodyNearIterator i = nearby.begin(); i != nearby.end(); ++i) {
			if ((*i)->GetFrame() != GetFrame()) continue;
			if (!(*i)->IsType(Object::MISSILE)) continue;

			double dist = ((*i)->GetPosition() - GetPosition()).Length();
			if (dist < ECM_RADIUS) {
				// increasing chance of destroying it with proximity
				if (Pi::rng.Double() > (dist / ECM_RADIUS)) {
					static_cast<Missile*>(*i)->ECMAttack(ecm_power_cap);
				}
			}
		}
	}
}

Missile * Ship::SpawnMissile(ShipType::Id missile_type, int power) {
	if (GetFlightState() != FLYING)
		return 0;

	Missile *missile = new Missile(missile_type, this, power);
	missile->SetOrient(GetOrient());
	missile->SetFrame(GetFrame());
	const vector3d pos = GetOrient() * vector3d(0, GetAabb().min.y - 10, GetAabb().min.z);
	const vector3d vel = -40.0 * GetOrient().VectorZ();
	missile->SetPosition(GetPosition()+pos);
	missile->SetVelocity(GetVelocity()+vel);
	Pi::game->GetSpace()->AddBody(missile);
	return missile;
}

void Ship::SetFlightState(Ship::FlightState newState)
{
	if (m_flightState == newState) return;
	if (IsHyperspaceActive() && (newState != FLYING))
		AbortHyperjump();

	if (newState == FLYING) {
		m_testLanded = false;
		if (m_flightState == DOCKING || m_flightState == DOCKED) onUndock.emit();
		m_dockedWith = 0;
		// lock thrusters for two seconds to push us out of station
		m_launchLockTimeout = 2.0;
	}

	m_flightState = newState;
	Properties().Set("flightState", EnumStrings::GetString("ShipFlightState", m_flightState));

	switch (m_flightState)
	{
		case FLYING:		SetMoving(true);	SetColliding(true);		SetStatic(false);	break;
		case DOCKING:		SetMoving(false);	SetColliding(false);	SetStatic(false);	break;
// TODO: set collision index? dynamic stations... use landed for open-air?
		case DOCKED:		SetMoving(false);	SetColliding(false);	SetStatic(false);	break;
		case LANDED:		SetMoving(false);	SetColliding(true);		SetStatic(true);	break;
		case JUMPING:		SetMoving(true);	SetColliding(false);	SetStatic(false);	break;
		case HYPERSPACE:	SetMoving(false);	SetColliding(false);	SetStatic(false);	break;
	}
}

void Ship::Blastoff()
{
	if (m_flightState != LANDED) return;

	vector3d up = GetPosition().Normalized();
	assert(GetFrame()->GetBody()->IsType(Object::PLANET));
	const double planetRadius = 2.0 + static_cast<Planet*>(GetFrame()->GetBody())->GetTerrainHeight(up);
	SetVelocity(vector3d(0, 0, 0));
	SetAngVelocity(vector3d(0, 0, 0));
	SetFlightState(FLYING);

	SetPosition(up*planetRadius - GetAabb().min.y*up);
	SetThrusterState(1, 1.0);		// thrust upwards

	LuaEvent::Queue("onShipTakeOff", this, GetFrame()->GetBody());
}

void Ship::TestLanded()
{
	m_testLanded = false;
	if (m_launchLockTimeout > 0.0f) return;
	if (m_wheelState < 1.0f) return;
	if (GetFrame()->GetBody()->IsType(Object::PLANET)) {
		double speed = GetVelocity().Length();
		vector3d up = GetPosition().Normalized();
		const double planetRadius = static_cast<Planet*>(GetFrame()->GetBody())->GetTerrainHeight(up);

		if (speed < MAX_LANDING_SPEED) {
			// check player is sortof sensibly oriented for landing
			if (GetOrient().VectorY().Dot(up) > 0.99) {
				// position at zero altitude
				SetPosition(up * (planetRadius - GetAabb().min.y));

				// position facing in roughly the same direction
				vector3d right = up.Cross(GetOrient().VectorZ()).Normalized();
				SetOrient(matrix3x3d::FromVectors(right, up));

				SetVelocity(vector3d(0, 0, 0));
				SetAngVelocity(vector3d(0, 0, 0));
				ClearThrusterState();
				SetFlightState(LANDED);
				Sound::BodyMakeNoise(this, "Rough_Landing", 1.0f);
				LuaEvent::Queue("onShipLanded", this, GetFrame()->GetBody());
			}
		}
	}
}

void Ship::SetLandedOn(Planet *p, float latitude, float longitude)
{
	m_wheelTransition = 0;
	m_wheelState = 1.0f;
	Frame* f = p->GetFrame()->GetRotFrame();
	SetFrame(f);
	vector3d up = vector3d(cos(latitude)*sin(longitude), sin(latitude), cos(latitude)*cos(longitude));
	const double planetRadius = p->GetTerrainHeight(up);
	SetPosition(up * (planetRadius - GetAabb().min.y));
	vector3d right = up.Cross(vector3d(0,0,1)).Normalized();
	SetOrient(matrix3x3d::FromVectors(right, up));
	SetVelocity(vector3d(0, 0, 0));
	SetAngVelocity(vector3d(0, 0, 0));
	ClearThrusterState();
	SetFlightState(LANDED);
	LuaEvent::Queue("onShipLanded", this, p);
}

void Ship::SetFrame(Frame *f)
{
	DynamicBody::SetFrame(f);
	m_sensors->ResetTrails();
}

void Ship::TimeStepUpdate(const float timeStep)
{
	// If docked, station is responsible for updating position/orient of ship
	// but we call this crap anyway and hope it doesn't do anything bad

	vector3d maxThrust = GetMaxThrust(m_thrusters);
	vector3d thrust = vector3d(maxThrust.x*m_thrusters.x, maxThrust.y*m_thrusters.y,
		maxThrust.z*m_thrusters.z);
	AddRelForce(thrust);
	AddRelTorque(GetShipType()->angThrust * m_angThrusters);

	if (m_landingGearAnimation)
		m_landingGearAnimation->SetProgress(m_wheelState);

	DynamicBody::TimeStepUpdate(timeStep);

	// fuel use decreases mass, so do this as the last thing in the frame
	UpdateFuel(timeStep, thrust);

	m_navLights->SetEnabled(m_wheelState > 0.01f);
	m_navLights->Update(timeStep);
	if (m_sensors.get()) m_sensors->Update(timeStep);
}

void Ship::DoThrusterSounds() const
{
	// XXX any ship being the current camera body should emit sounds
	// also, ship sounds could be split to internal and external sounds

	// XXX sound logic could be part of a bigger class (ship internal sounds)
	/* Ship engine noise. less loud inside */
	float v_env = (Pi::worldView->GetCameraController()->IsExternal() ? 1.0f : 0.5f) * Sound::GetSfxVolume();
	static Sound::Event sndev;
	float volBoth = 0.0f;
	volBoth += 0.5f*fabs(GetThrusterState().y);
	volBoth += 0.5f*fabs(GetThrusterState().z);

	float targetVol[2] = { volBoth, volBoth };
	if (GetThrusterState().x > 0.0)
		targetVol[0] += 0.5f*float(GetThrusterState().x);
	else targetVol[1] += -0.5f*float(GetThrusterState().x);

	targetVol[0] = v_env * Clamp(targetVol[0], 0.0f, 1.0f);
	targetVol[1] = v_env * Clamp(targetVol[1], 0.0f, 1.0f);
	float dv_dt[2] = { 4.0f, 4.0f };
	if (!sndev.VolumeAnimate(targetVol, dv_dt)) {
		sndev.Play("Thruster_large", 0.0f, 0.0f, Sound::OP_REPEAT);
		sndev.VolumeAnimate(targetVol, dv_dt);
	}
	float angthrust = 0.1f * v_env * float(GetAngThrusterState().Length());

	static Sound::Event angThrustSnd;
	if (!angThrustSnd.VolumeAnimate(angthrust, angthrust, 5.0f, 5.0f)) {
		angThrustSnd.Play("Thruster_Small", 0.0f, 0.0f, Sound::OP_REPEAT);
		angThrustSnd.VolumeAnimate(angthrust, angthrust, 5.0f, 5.0f);
	}
}

// for timestep changes, to stop autopilot overshoot
// either adds half of current accel if decelerating
void Ship::TimeAccelAdjust(const float timeStep)
{
	if (!AIIsActive()) return;
#ifdef DEBUG_AUTOPILOT
	if (this->IsType(Object::PLAYER))
		Output("Time accel adjustment, step = %.1f, decel = %s\n", double(timeStep),
			m_decelerating ? "true" : "false");
#endif
	vector3d vdiff = double(timeStep) * GetLastForce() * (1.0 / GetMass());
	if (!m_decelerating) vdiff = -2.0 * vdiff;
	SetVelocity(GetVelocity() + vdiff);
}

void Ship::FireWeapon(int num)
{
	if (m_flightState != FLYING) return;
	std::string prefix(num?"laser_rear_":"laser_front_");
	int damage = 0;
	Properties().Get(prefix+"damage", damage);
	if (!damage)
		return;
	Properties().PushLuaTable();
	LuaTable prop(Lua::manager->GetLuaState(), -1);

	const matrix3x3d &m = GetOrient();
	const vector3d dir = m * vector3d(m_gun[num].dir);
	const vector3d pos = m * vector3d(m_gun[num].pos) + GetPosition();

	m_gun[num].temperature += 0.01f;

	m_gun[num].recharge = prop.Get<float>(prefix+"rechargeTime");
	vector3d baseVel = GetVelocity();
	vector3d dirVel = prop.Get<float>(prefix+"speed") * dir.Normalized();

	Color c(prop.Get<float>(prefix+"rgba_r"), prop.Get<float>(prefix+"rgba_g"),
			prop.Get<float>(prefix+"rgba_b"), prop.Get<float>(prefix+"rgba_a"));
	float lifespan = prop.Get<float>(prefix+"lifespan");
	float width = prop.Get<float>(prefix+"width");
	float length = prop.Get<float>(prefix+"length");
	bool mining = prop.Get<int>(prefix+"mining");
	if (prop.Get<int>(prefix+"dual"))
	{
		const ShipType::DualLaserOrientation orient = m_type->gunMount[num].orient;
		const vector3d orient_norm =
				(orient == ShipType::DUAL_LASERS_VERTICAL) ? m.VectorX() : m.VectorY();
		const vector3d sep = m_type->gunMount[num].sep * dir.Cross(orient_norm).NormalizedSafe();

		Projectile::Add(this, lifespan, damage, length, width, mining, c, pos + sep, baseVel, dirVel);
		Projectile::Add(this, lifespan, damage, length, width, mining, c, pos - sep, baseVel, dirVel);
	}
	else
		Projectile::Add(this, lifespan, damage, length, width, mining, c, pos, baseVel, dirVel);

	Polit::NotifyOfCrime(this, Polit::CRIME_WEAPON_DISCHARGE);
	Sound::BodyMakeNoise(this, "Pulse_Laser", 1.0f);
	lua_pop(prop.GetLua(), 1);
	LuaEvent::Queue("onShipFiring", this);
}

double Ship::GetHullTemperature() const
{
	double dragGs = GetAtmosForce().Length() / (GetMass() * 9.81);
	int atmo_shield_cap = 0;
	const_cast<Ship *>(this)->Properties().Get("atmo_shield_cap", atmo_shield_cap);
	if (atmo_shield_cap) {
		return dragGs / 300.0;
	} else {
		return dragGs / 5.0;
	}
}

void Ship::SetAlertState(AlertState as)
{
	m_alertState = as;
	Properties().Set("alertStatus", EnumStrings::GetString("ShipAlertStatus", as));
}

void Ship::UpdateAlertState()
{
	// no alerts if no scanner
	int scanner_cap = 0;
	Properties().Get("scanner_cap", scanner_cap);
	if (scanner_cap <= 0) {
		// clear existing alert state if there was one
		if (GetAlertState() != ALERT_NONE) {
			SetAlertState(ALERT_NONE);
			LuaEvent::Queue("onShipAlertChanged", this, EnumStrings::GetString("ShipAlertStatus", ALERT_NONE));
		}
		return;
	}

	static const double ALERT_DISTANCE = 100000.0; // 100km

	Space::BodyNearList nearby;
	Pi::game->GetSpace()->GetBodiesMaybeNear(this, ALERT_DISTANCE, nearby);

	bool ship_is_near = false, ship_is_firing = false;
	for (Space::BodyNearIterator i = nearby.begin(); i != nearby.end(); ++i)
	{
		if ((*i) == this) continue;
		if (!(*i)->IsType(Object::SHIP) || (*i)->IsType(Object::MISSILE)) continue;

		const Ship *ship = static_cast<const Ship*>(*i);

		if (ship->GetShipType()->tag == ShipType::TAG_STATIC_SHIP) continue;
		if (ship->GetFlightState() == LANDED || ship->GetFlightState() == DOCKED) continue;

		if (GetPositionRelTo(ship).LengthSqr() < ALERT_DISTANCE*ALERT_DISTANCE) {
			ship_is_near = true;

			Uint32 gunstate = 0;
			for (int j = 0; j < ShipType::GUNMOUNT_MAX; j++)
				gunstate |= ship->m_gun[j].state;

			if (gunstate) {
				ship_is_firing = true;
				break;
			}
		}
	}

	bool changed = false;
	switch (m_alertState) {
		case ALERT_NONE:
			if (ship_is_near) {
				SetAlertState(ALERT_SHIP_NEARBY);
				changed = true;
            }
			if (ship_is_firing) {
				m_lastFiringAlert = Pi::game->GetTime();
				SetAlertState(ALERT_SHIP_FIRING);
				changed = true;
			}
			break;

		case ALERT_SHIP_NEARBY:
			if (!ship_is_near) {
				SetAlertState(ALERT_NONE);
				changed = true;
			}
			else if (ship_is_firing) {
				m_lastFiringAlert = Pi::game->GetTime();
				SetAlertState(ALERT_SHIP_FIRING);
				changed = true;
			}
			break;

		case ALERT_SHIP_FIRING:
			if (!ship_is_near) {
				SetAlertState(ALERT_NONE);
				changed = true;
			}
			else if (ship_is_firing) {
				m_lastFiringAlert = Pi::game->GetTime();
			}
			else if (m_lastFiringAlert + 60.0 <= Pi::game->GetTime()) {
				SetAlertState(ALERT_SHIP_NEARBY);
				changed = true;
			}
			break;
	}

	if (changed)
		LuaEvent::Queue("onShipAlertChanged", this, EnumStrings::GetString("ShipAlertStatus", GetAlertState()));
}

void Ship::UpdateFuel(const float timeStep, const vector3d &thrust)
{
	const double fuelUseRate = GetShipType()->GetFuelUseRate() * 0.01;
	double totalThrust = (fabs(thrust.x) + fabs(thrust.y) + fabs(thrust.z))
		/ -GetShipType()->linThrust[ShipType::THRUSTER_FORWARD];

	FuelState lastState = GetFuelState();
	SetFuel(GetFuel() - timeStep * (totalThrust * fuelUseRate));
	FuelState currentState = GetFuelState();

	UpdateFuelStats();

	if (currentState != lastState)
		LuaEvent::Queue("onShipFuelChanged", this, EnumStrings::GetString("ShipFuelStatus", currentState));
}

void Ship::StaticUpdate(const float timeStep)
{
	// do player sounds before dead check, so they also turn off
	if (IsType(Object::PLAYER)) DoThrusterSounds();

	if (IsDead()) return;

	if (m_controller) m_controller->StaticUpdate(timeStep);

	if (GetHullTemperature() > 1.0)
		Explode();

	UpdateAlertState();

	/* FUEL SCOOPING!!!!!!!!! */
	int capacity = 0;
	Properties().Get("fuel_scoop_cap", capacity);
	if (m_flightState == FLYING && capacity > 0) {
		Body *astro = GetFrame()->GetBody();
		if (astro && astro->IsType(Object::PLANET)) {
			Planet *p = static_cast<Planet*>(astro);
			if (p->GetSystemBody()->IsScoopable()) {
				double dist = GetPosition().Length();
				double pressure, density;
				p->GetAtmosphericState(dist, &pressure, &density);

				double speed = GetVelocity().Length();
				vector3d vdir = GetVelocity().Normalized();
				vector3d pdir = -GetOrient().VectorZ();
				double dot = vdir.Dot(pdir);
				if ((m_stats.free_capacity) && (dot > 0.95) && (speed > 2000.0) && (density > 1.0)) {
					double rate = speed*density*0.00001f;
					if (Pi::rng.Double() < rate) {
						lua_State *l = Lua::manager->GetLuaState();
						pi_lua_import(l, "Equipment");
						LuaTable hydrogen = LuaTable(l, -1).Sub("cargo").Sub("hydrogen");
						LuaObject<Ship>::CallMethod(this, "AddEquip", hydrogen);
						UpdateEquipStats();
						if (this->IsType(Object::PLAYER)) {
<<<<<<< HEAD
							Pi::game->log->Add(stringf(Lang::FUEL_SCOOP_ACTIVE_N_TONNES_H_COLLECTED,
									formatarg("quantity", m_equipment.Count(Equip::SLOT_CARGO, Equip::HYDROGEN))));
=======
							Pi::Message(stringf(Lang::FUEL_SCOOP_ACTIVE_N_TONNES_H_COLLECTED,
									formatarg("quantity", LuaObject<Ship>::CallMethod<int>(this, "CountEquip", hydrogen))));
>>>>>>> 5e3af71d
						}
						lua_pop(l, 3);
					}
				}
			}
		}
	}

	// Cargo bay life support
	capacity = 0;
	Properties().Get("cargo_life_support_cap", capacity);
	if (!capacity) {
		// Hull is pressure-sealed, it just doesn't provide
		// temperature regulation and breathable atmosphere

		// kill stuff roughly every 5 seconds
		if ((!m_dockedWith) && (5.0*Pi::rng.Double() < timeStep)) {
			std::string t(Pi::rng.Int32(2) ? "live_animals" : "slaves");

			lua_State *l = Lua::manager->GetLuaState();
			pi_lua_import(l, "Equipment");
			LuaTable cargo = LuaTable(l, -1).Sub("cargo");
			if (LuaObject<Ship>::CallMethod<int>(this, "RemoveEquip", cargo.Sub(t))) {
				LuaObject<Ship>::CallMethod<int>(this, "AddEquip", cargo.Sub("fertilizer"));
				if (this->IsType(Object::PLAYER)) {
					Pi::game->log->Add(Lang::CARGO_BAY_LIFE_SUPPORT_LOST);
				}
				lua_pop(l, 4);
			}
			else
				lua_pop(l, 3);
		}
	}

	if (m_flightState == FLYING)
		m_launchLockTimeout -= timeStep;
	if (m_launchLockTimeout < 0) m_launchLockTimeout = 0;
	if (m_flightState == JUMPING || m_flightState == HYPERSPACE)
		m_launchLockTimeout = 0;

	// lasers
	for (int i=0; i<ShipType::GUNMOUNT_MAX; i++) {
		m_gun[i].recharge -= timeStep;
		float rateCooling = 0.01f;
		float cooler = 1.0f;
		Properties().Get("laser_cooler_cap", cooler);
		rateCooling *= cooler;
		m_gun[i].temperature -= rateCooling*timeStep;
		if (m_gun[i].temperature < 0.0f) m_gun[i].temperature = 0;
		if (m_gun[i].recharge < 0.0f) m_gun[i].recharge = 0;

		if (!m_gun[i].state) continue;
		if (m_gun[i].recharge > 0.0f) continue;
		if (m_gun[i].temperature > 1.0) continue;

		FireWeapon(i);
	}

	if (m_ecmRecharge > 0.0f) {
		m_ecmRecharge = std::max(0.0f, m_ecmRecharge - timeStep);
	}

	if (m_shieldCooldown > 0.0f) {
		m_shieldCooldown = std::max(0.0f, m_shieldCooldown - timeStep);
	}

	if (m_stats.shield_mass_left < m_stats.shield_mass) {
		// 250 second recharge
		float recharge_rate = 0.004f;
		float booster = 1.0f;
		Properties().Get("shield_energy_booster_cap", booster);
		recharge_rate *= booster;
		m_stats.shield_mass_left = Clamp(m_stats.shield_mass_left + m_stats.shield_mass * recharge_rate * timeStep, 0.0f, m_stats.shield_mass);
		Properties().Set("shieldMassLeft", m_stats.shield_mass_left);
	}

	if (m_wheelTransition) {
		m_wheelState += m_wheelTransition*0.3f*timeStep;
		m_wheelState = Clamp(m_wheelState, 0.0f, 1.0f);
		if (is_equal_exact(m_wheelState, 0.0f) || is_equal_exact(m_wheelState, 1.0f))
			m_wheelTransition = 0;
	}

	if (m_testLanded) TestLanded();

	capacity = 0;
	Properties().Get("hull_autorepair_cap", capacity);
	if (capacity) {
		m_stats.hull_mass_left = std::min(m_stats.hull_mass_left + 0.1f*timeStep, float(m_type->hullMass));
		Properties().Set("hullMassLeft", m_stats.hull_mass_left);
		Properties().Set("hullPercent", 100.0f * (m_stats.hull_mass_left / float(m_type->hullMass)));
	}

	// After calling StartHyperspaceTo this Ship must not spawn objects
	// holding references to it (eg missiles), as StartHyperspaceTo
	// removes the ship from Space::bodies and so the missile will not
	// have references to this cleared by NotifyRemoved()
	if (m_hyperspace.now) {
		m_hyperspace.now = false;
		EnterHyperspace();
	}

	if (m_hyperspace.countdown > 0.0f) {
		// Check the Lua function
		bool abort = false;
		lua_State * l = m_hyperspace.checks.GetLua();
		if (l) {
			m_hyperspace.checks.PushCopyToStack();
			if (lua_isfunction(l, -1)) {
				lua_call(l, 0, 1);
				abort = !lua_toboolean(l, -1);
				lua_pop(l, 1);
			}
		}
		if (abort) {
			AbortHyperjump();
		} else {
			m_hyperspace.countdown = m_hyperspace.countdown - timeStep;
			if (!abort && m_hyperspace.countdown <= 0.0f) {
				m_hyperspace.countdown = 0;
				m_hyperspace.now = true;
				SetFlightState(JUMPING);
			}
		}
	}

	//Add smoke trails for missiles on thruster state
	if (m_type->tag == ShipType::TAG_MISSILE && m_thrusters.z < 0.0 && 0.1*Pi::rng.Double() < timeStep) {
		const vector3d pos = GetOrient() * vector3d(0, 0 , 5);
		const float speed = std::min(10.0*GetVelocity().Length()*abs(m_thrusters.z),100.0);
		Sfx::AddThrustSmoke(this, Sfx::TYPE_SMOKE, speed, pos);
	}
}

void Ship::NotifyRemoved(const Body* const removedBody)
{
	if (m_curAICmd) m_curAICmd->OnDeleted(removedBody);
}

bool Ship::Undock()
{
	return (m_dockedWith && m_dockedWith->LaunchShip(this, m_dockedWithPort));
}

void Ship::SetDockedWith(SpaceStation *s, int port)
{
	if (s) {
		m_dockedWith = s;
		m_dockedWithPort = port;
		m_wheelTransition = 0;
		m_wheelState = 1.0f;
		// hand position/state responsibility over to station
		m_dockedWith->SetDocked(this, port);
		onDock.emit();
	} else {
		Undock();
	}
}

void Ship::SetGunState(int idx, int state)
{
	std::string slot(idx?"laser_rear":"laser_front");
	if (ScopedTable(m_equipSet).CallMethod<int>("OccupiedSpace", slot)) {
		m_gun[idx].state = state;
	}
}

bool Ship::SetWheelState(bool down)
{
	if (m_flightState != FLYING) return false;
	if (is_equal_exact(m_wheelState, down ? 1.0f : 0.0f)) return false;
	int newWheelTransition = (down ? 1 : -1);
	if (newWheelTransition == m_wheelTransition) return false;
	m_wheelTransition = newWheelTransition;
	return true;
}

void Ship::Render(Graphics::Renderer *renderer, const Camera *camera, const vector3d &viewCoords, const matrix4x4d &viewTransform)
{
	if (IsDead()) return;

	//angthrust negated, for some reason
	GetModel()->SetThrust(vector3f(m_thrusters), -vector3f(m_angThrusters));

	matrix3x3f mt;
	matrix3x3dtof(viewTransform.InverseOf().GetOrient(), mt);
	s_heatGradientParams.heatingMatrix = mt;
	s_heatGradientParams.heatingNormal = vector3f(GetVelocity().Normalized());
	s_heatGradientParams.heatingAmount = Clamp(GetHullTemperature(),0.0,1.0);

	// This has to be done per-model with a shield and just before it's rendered
	const bool shieldsVisible = m_shieldCooldown > 0.01f && m_stats.shield_mass_left > (m_stats.shield_mass / 100.0f);
	GetShields()->SetEnabled(shieldsVisible);
	GetShields()->Update(m_shieldCooldown, 0.01f*GetPercentShields());

	//strncpy(params.pText[0], GetLabel().c_str(), sizeof(params.pText));
	RenderModel(renderer, camera, viewCoords, viewTransform);

	if (m_ecmRecharge > 0.0f) {
		// ECM effect: a cloud of particles for a sparkly effect
		vector3f v[100];
		for (int i=0; i<100; i++) {
			const double r1 = Pi::rng.Double()-0.5;
			const double r2 = Pi::rng.Double()-0.5;
			const double r3 = Pi::rng.Double()-0.5;
			v[i] = vector3f(GetPhysRadius()*vector3d(r1, r2, r3).NormalizedSafe());
		}
		Color c(128,128,255,255);
		float totalRechargeTime = GetECMRechargeTime();
		if (totalRechargeTime >= 0.0f) {
			c.a = (m_ecmRecharge / totalRechargeTime) * 255;
		}

		Sfx::ecmParticle->diffuse = c;

		matrix4x4f t;
		for (int i=0; i<12; i++) t[i] = float(viewTransform[i]);
		t[12] = viewCoords.x;
		t[13] = viewCoords.y;
		t[14] = viewCoords.z;
		t[15] = 1.0f;

		renderer->SetTransform(t);
		renderer->DrawPointSprites(100, v, Sfx::additiveAlphaState, Sfx::ecmParticle.get(), 50.f);
	}
}

bool Ship::SpawnCargo(CargoBody * c_body) const
{
	if (m_flightState != FLYING) return false;
	vector3d pos = GetOrient() * vector3d(0, GetAabb().min.y - 5, 0);
	c_body->SetFrame(GetFrame());
	c_body->SetPosition(GetPosition() + pos);
	c_body->SetVelocity(GetVelocity() + GetOrient()*vector3d(0, -10, 0));
	Pi::game->GetSpace()->AddBody(c_body);
	return true;
}

void Ship::EnterHyperspace() {
	assert(GetFlightState() != Ship::HYPERSPACE);

	Ship::HyperjumpStatus status = CheckHyperjumpCapability();
	if (status != HYPERJUMP_OK && status != HYPERJUMP_INITIATED) {
		if (m_flightState == JUMPING)
			SetFlightState(FLYING);
		return;
	}

	LuaEvent::Queue("onLeaveSystem", this);

	SetFlightState(Ship::HYPERSPACE);

	// virtual call, do class-specific things
	OnEnterHyperspace();
}

void Ship::OnEnterHyperspace() {
	Sound::BodyMakeNoise(this, "Hyperdrive_Jump", 1.f);
	m_hyperspaceCloud = new HyperspaceCloud(this, Pi::game->GetTime() + m_hyperspace.duration, false);
	m_hyperspaceCloud->SetFrame(GetFrame());
	m_hyperspaceCloud->SetPosition(GetPosition());

	Space *space = Pi::game->GetSpace();

	space->RemoveBody(this);
	space->AddBody(m_hyperspaceCloud);
}

void Ship::EnterSystem() {
	PROFILE_SCOPED()
	assert(GetFlightState() == Ship::HYPERSPACE);

	// virtual call, do class-specific things
	OnEnterSystem();

	SetFlightState(Ship::FLYING);

	LuaEvent::Queue("onEnterSystem", this);
}

void Ship::OnEnterSystem() {
	m_hyperspaceCloud = 0;
}

void Ship::SetShipId(const ShipType::Id &shipId)
{
	m_type = &ShipType::types[shipId];

	Properties().Set("shipId", shipId);
}

void Ship::SetShipType(const ShipType::Id &shipId)
{
	// clear all equipment so that any relevant capability properties (or other data) is wiped
	ScopedTable(m_equipSet).CallMethod("Clear", this);

	SetShipId(shipId);
	SetModel(m_type->modelName.c_str());
	m_skin.SetDecal(m_type->manufacturer);
	m_skin.Apply(GetModel());
	Init();
	onFlavourChanged.emit();
	if (IsType(Object::PLAYER))
		Pi::worldView->SetCamType(Pi::worldView->GetCamType());
	InitEquipSet();

	LuaEvent::Queue("onShipTypeChanged", this);
}

void Ship::SetLabel(const std::string &label)
{
	DynamicBody::SetLabel(label);
	m_skin.SetLabel(label);
	m_skin.Apply(GetModel());
}

void Ship::SetSkin(const SceneGraph::ModelSkin &skin)
{
	m_skin = skin;
	m_skin.Apply(GetModel());
}

Uint8 Ship::GetRelations(Body *other) const
{
	auto it = m_relationsMap.find(other);
	if (it != m_relationsMap.end())
		return it->second;

	return 50;
}

void Ship::SetRelations(Body *other, Uint8 percent)
{
	m_relationsMap[other] = percent;
	if (m_sensors.get()) m_sensors->UpdateIFF(other);
}<|MERGE_RESOLUTION|>--- conflicted
+++ resolved
@@ -420,13 +420,7 @@
 			return true;
 		}
 		if (this->IsType(Object::PLAYER))
-<<<<<<< HEAD
-			Pi::game->log->Add(stringf(Lang::CARGO_SCOOP_ACTIVE_1_TONNE_X_COLLECTED, formatarg("item", Equip::types[item].name)));
-		// XXX Sfx::Add(this, Sfx::TYPE_SCOOP);
-		return true;
-=======
-			Pi::Message(Lang::CARGO_SCOOP_ATTEMPTED);
->>>>>>> 5e3af71d
+			Pi::game->log->Add(Lang::CARGO_SCOOP_ATTEMPTED);
 	}
 
 	if (b->IsType(Object::PLANET)) {
@@ -1035,13 +1029,8 @@
 						LuaObject<Ship>::CallMethod(this, "AddEquip", hydrogen);
 						UpdateEquipStats();
 						if (this->IsType(Object::PLAYER)) {
-<<<<<<< HEAD
 							Pi::game->log->Add(stringf(Lang::FUEL_SCOOP_ACTIVE_N_TONNES_H_COLLECTED,
-									formatarg("quantity", m_equipment.Count(Equip::SLOT_CARGO, Equip::HYDROGEN))));
-=======
-							Pi::Message(stringf(Lang::FUEL_SCOOP_ACTIVE_N_TONNES_H_COLLECTED,
 									formatarg("quantity", LuaObject<Ship>::CallMethod<int>(this, "CountEquip", hydrogen))));
->>>>>>> 5e3af71d
 						}
 						lua_pop(l, 3);
 					}
