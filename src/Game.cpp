--- conflicted
+++ resolved
@@ -34,7 +34,7 @@
 	SpaceStation *station = static_cast<SpaceStation*>(m_space->FindBodyForPath(&path));
 	assert(station);
 
-    m_player.Reset(new Player("Interplanetary Shuttle"));
+    m_player.Reset(new Player("ip_shuttle"));
 
 	m_space->AddBody(m_player.Get());
 
@@ -557,43 +557,6 @@
 	m_forceTimeAccel = force;
 }
 
-<<<<<<< HEAD
-=======
-void Game::CreatePlayer()
-{
-	// XXX this should probably be in lua somewhere
-	// XXX no really, it should. per system hacks? oh my.
-
-	SystemPath startPath = m_space->GetStarSystem()->GetPath();
-
-	if (startPath.IsSameSystem(SystemPath(-2,1,90,0))) {
-		// Lave
-		m_player.Reset(new Player("cobra3"));
-		m_player->m_equipment.Set(Equip::SLOT_ENGINE, 0, Equip::DRIVE_CLASS3);
-		m_player->m_equipment.Set(Equip::SLOT_LASER, 0, Equip::PULSECANNON_1MW);
-		m_player->m_equipment.Add(Equip::HYDROGEN, 2);
-		m_player->m_equipment.Add(Equip::MISSILE_GUIDED);
-		m_player->m_equipment.Add(Equip::MISSILE_GUIDED);
-		m_player->m_equipment.Add(Equip::SCANNER);
-	}
-
-	else {
-		m_player.Reset(new Player("eagle_lrf"));
-		m_player->m_equipment.Set(Equip::SLOT_ENGINE, 0, Equip::DRIVE_CLASS1);
-		m_player->m_equipment.Set(Equip::SLOT_LASER, 0, Equip::PULSECANNON_1MW);
-		m_player->m_equipment.Add(Equip::HYDROGEN, 1);
-		m_player->m_equipment.Add(Equip::ATMOSPHERIC_SHIELDING);
-		m_player->m_equipment.Add(Equip::MISSILE_GUIDED);
-		m_player->m_equipment.Add(Equip::MISSILE_GUIDED);
-		m_player->m_equipment.Add(Equip::AUTOPILOT);
-		m_player->m_equipment.Add(Equip::SCANNER);
-	}
-
-	m_player->UpdateStats();
-	m_player->SetMoney(10000);
-}
-
->>>>>>> 0ac799bd
 // XXX this should be in some kind of central UI management class that
 // creates a set of UI views held by the game. right now though the views
 // are rather fundamentally tied to their global points and assume they
