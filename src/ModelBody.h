// Copyright © 2008-2013 Pioneer Developers. See AUTHORS.txt for details
// Licensed under the terms of the GPL v3. See licenses/GPL-3.txt

#ifndef _MODELBODY_H
#define _MODELBODY_H

#include "libs.h"
#include "Body.h"
#include "CollMesh.h"

class Geom;
class Camera;
namespace Graphics { class Renderer; class Light; }
namespace SceneGraph { class Model; class Animation; }

class ModelBody: public Body {
public:
	OBJDEF(ModelBody, Body, MODELBODY);
	ModelBody();
	virtual ~ModelBody();
	void SetPosition(const vector3d &p);
	void SetOrient(const matrix3x3d &r);
	void TransformToModelCoords(const Frame *camFrame);
	void SetFrame(Frame *f);
	// Colliding: geoms are checked against collision space
	void SetColliding(bool colliding);
	bool IsColliding() const { return m_colliding; }
	// Static: geoms are static relative to frame
	void SetStatic(bool isStatic);
	bool IsStatic() const { return m_isStatic; }
	const Aabb &GetAabb() const { return m_collMesh->GetAabb(); }
	SceneGraph::Model *GetModel() const { return m_model; }
	CollMesh *GetCollMesh() { return m_collMesh.Get(); }

	void SetModel(const char *modelName);

	void RenderModel(Graphics::Renderer *r, const Camera *camera, const vector3d &viewCoords, const matrix4x4d &viewTransform, const bool setLighting=true);

	virtual void TimeStepUpdate(const float timeStep);

protected:
	virtual void Save(Serializer::Writer &wr, Space *space);
	virtual void Load(Serializer::Reader &rd, Space *space);

	void SetLighting(Graphics::Renderer *r, const Camera *camera, std::vector<Graphics::Light> &oldLights, Color &oldAmbient);
	void ResetLighting(Graphics::Renderer *r, const std::vector<Graphics::Light> &oldLights, const Color &oldAmbient);

private:
	void RebuildCollisionMesh();
	void DeleteGeoms();
	void AddGeomsToFrame(Frame*);
	void RemoveGeomsFromFrame(Frame*);
	void MoveGeoms(const matrix4x4d&, const vector3d&);
	void CalcLighting(double &ambient, double &direct, const Camera *camera);

	bool m_isStatic;
	bool m_colliding;
	RefCountedPtr<CollMesh> m_collMesh;
	Geom *m_geom; //static geom
	std::string m_modelName;
	SceneGraph::Model *m_model;
<<<<<<< HEAD
	SceneGraph::Animation *m_idleAnimation;
=======
	std::vector<Geom*> m_dynGeoms;
>>>>>>> 922f2b70
};

#endif /* _MODELBODY_H */<|MERGE_RESOLUTION|>--- conflicted
+++ resolved
@@ -59,11 +59,8 @@
 	Geom *m_geom; //static geom
 	std::string m_modelName;
 	SceneGraph::Model *m_model;
-<<<<<<< HEAD
+	std::vector<Geom*> m_dynGeoms;
 	SceneGraph::Animation *m_idleAnimation;
-=======
-	std::vector<Geom*> m_dynGeoms;
->>>>>>> 922f2b70
 };
 
 #endif /* _MODELBODY_H */