--- conflicted
+++ resolved
@@ -100,11 +100,7 @@
 		std::list<Camera::Shadow> shadows;
 		if( camera ) {
 			shadows = camera->PrincipalShadows(this, 3);
-<<<<<<< HEAD
-			for (std::list<Camera::Shadow>::iterator it = shadows.begin(); it != shadows.end(); it++) {
-=======
 			for (std::list<Camera::Shadow>::iterator it = shadows.begin(), itEnd=shadows.end(); it!=itEnd; ++it) {
->>>>>>> 509f8190
 				it->centre = ftran * it->centre;
 			}
 		}
