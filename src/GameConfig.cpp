// Copyright © 2008-2013 Pioneer Developers. See AUTHORS.txt for details
// Licensed under the terms of the GPL v3. See licenses/GPL-3.txt

#include "GameConfig.h"
#include "KeyBindings.h"
#include "FileSystem.h"

GameConfig::GameConfig()
{
	// set defaults
	std::map<std::string, std::string> &map = m_map[""];
<<<<<<< HEAD
	map["Lang"] = "English";
=======
	map["Lang"] = "en";
	map["DisableShaders"] = "0";
>>>>>>> 5a4947f0
	map["DisableEclipse"] = "0";
	map["DisableSound"] = "0";
	map["StartFullscreen"] = "0";
	map["ScrWidth"] = "800";
	map["ScrHeight"] = "600";
	map["DetailCities"] = "1";
	map["DetailPlanets"] = "1";
	map["SfxVolume"] = "0.8";
	map["EnableJoystick"] = "1";
	map["InvertMouseY"] = "0";
	map["FOVVertical"] = "65";
	map["DisplayNavTunnel"] = "0";
	map["MasterVolume"] = "0.8";
	map["MusicVolume"] = "0.8";
	map["MasterMuted"] = "0";
	map["SfxMuted"] = "0";
	map["MusicMuted"] = "0";
	map["SectorViewXRotation"] = "-10.0";
	map["SectorViewZRotation"] = "0";
	map["SectorViewZoom"] = "2.0";
	map["MaxPhysicsCyclesPerRender"] = "4";
	map["AntiAliasingMode"] = "2";
	map["JoystickDeadzone"] = "0.1";
	map["DefaultLowThrustPower"] = "0.25";
	map["VSync"] = "0";
	map["UseTextureCompression"] = "0";
	map["CockpitCamera"] = "1";
	map["WorkerThreads"] = "0";
	map["SpeedLines"] = "0";

#ifdef _WIN32
	map["RedirectStdio"] = "1";
#else
	map["RedirectStdio"] = "0";
#endif
	map["EnableGLDebug"] = "0";

	Load();
}

void GameConfig::Load()
{
	Read(FileSystem::userFiles, "config.ini");
}

bool GameConfig::Save()
{
	return Write(FileSystem::userFiles, "config.ini");
}<|MERGE_RESOLUTION|>--- conflicted
+++ resolved
@@ -9,12 +9,7 @@
 {
 	// set defaults
 	std::map<std::string, std::string> &map = m_map[""];
-<<<<<<< HEAD
-	map["Lang"] = "English";
-=======
 	map["Lang"] = "en";
-	map["DisableShaders"] = "0";
->>>>>>> 5a4947f0
 	map["DisableEclipse"] = "0";
 	map["DisableSound"] = "0";
 	map["StartFullscreen"] = "0";
