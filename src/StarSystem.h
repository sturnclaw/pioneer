--- conflicted
+++ resolved
@@ -136,7 +136,6 @@
 	void PopulateStage1(StarSystem *system, fixed &outTotalPop);
 	void PopulateAddStations(StarSystem *system);
 
-<<<<<<< HEAD
 	void PickAtmosphere();
 	void GetAtmosphereFlavor(Color *outColor, double *outDensity) const {
 		*outColor = m_atmosColor;
@@ -144,9 +143,7 @@
 	}
 
 	Uint32 id; // index into starsystem->m_bodies
-=======
 	SystemPath path;
->>>>>>> 24d939de
 	int tmp;
 	Orbit orbit;
 	Uint32 seed; // Planet.cpp can use to generate terrain
