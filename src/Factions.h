--- conflicted
+++ resolved
@@ -21,24 +21,18 @@
 
 	// XXX this is not as const-safe as it should be
 	static Faction *GetFaction(const Uint32 index);
-	static const Uint32      GetNumFactions();
-	static const Uint32      GetNearestFactionIndex(const SystemPath& sysPath);
-	static const Uint32      GetIndexOfFaction(const std::string factionName);		
+	static const Uint32 GetNumFactions();
 
-<<<<<<< HEAD
 	static const Color  GetNearestFactionColour(const Sector sec, Uint32 sysIndex);
 	static const Uint32 GetNearestFactionIndex(const Sector sec, Uint32 sysIndex);
 	static const Uint32 GetNearestFactionIndex(const SystemPath& sysPath);
 	
+	static const Uint32 GetIndexOfFaction(const std::string factionName);
+
 	static const Uint32 BAD_FACTION_IDX;		// returned by GetNearestFactionIndex if system has no faction
 	static const Color  BAD_FACTION_COLOUR;		// factionColour to use on failing to find an appropriate faction
 	static const float  FACTION_BASE_ALPHA;	    // Alpha to use on factionColour of systems with unknown population
-	
-=======
-	static const Uint32 BAD_FACTION_IDX; // returned by GetNearestFactionIndex if system has no faction
-	
-
->>>>>>> e3328eab
+		
 	Faction();
 	~Faction();
 
@@ -73,21 +67,17 @@
 	//ship availability
 	Color					colour;
 
-<<<<<<< HEAD
 	const double Radius() const { return (FACTION_CURRENT_YEAR - foundingDate) * expansionRate; };
-	
+	const Polit::GovType PickGovType(MTRand &rand) const;
+
+	// set the homeworld to one near the supplied co-ordinates
+	void SetBestFitHomeworld(Sint32 x, Sint32 y, Sint32 z, Sint32 si, Uint32 bi);
+
 private:
 	static const double FACTION_CURRENT_YEAR;	// used to calculate faction radius	
 
 	Sector* m_homesector;						// cache of home sector to use in distance calculations
 	const bool IsCloserAndContains(double& closestFactionDist, const Sector sec, Uint32 sysIndex);
-=======
-	// answer a gov type picked using a weighted random roll against the govtypes list
-	Polit::GovType PickGovType(MTRand &rand) const;
-
-	// set the homeworld to one near the supplied co-ordinates
-	void SetBestFitHomeworld(Sint32 x, Sint32 y, Sint32 z, Sint32 si, Uint32 bi);
->>>>>>> e3328eab
 };
 
 #endif /* _FACTIONS_H */