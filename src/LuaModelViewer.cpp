#include "libs.h"
#include "gui/Gui.h"
#include "collider/collider.h"
#include "LmrModel.h"
#include "ShipType.h"
#include "EquipType.h"
#include "Ship.h" // for the flight state and ship animation enums
#include "SpaceStation.h" // for the space station animation enums
#include "TextureCache.h"
<<<<<<< HEAD
#include "FileSystem.h"
=======
#include "graphics/Drawables.h"
#include "graphics/Material.h"
#include "graphics/Graphics.h"
#include "graphics/Renderer.h"
#include "graphics/VertexArray.h"

using namespace Graphics;

static Renderer *renderer;
>>>>>>> 5f4347cf

enum ModelCategory {
	MODEL_OTHER,
	MODEL_SHIP,
	MODEL_SPACESTATION
};

static const char *ANIMATION_NAMESPACES[] = {
	0,
	"ShipAnimation",
	"SpaceStationAnimation",
};

static const int LMR_ARG_MAX = 40;

static SDL_Surface *g_screen;
static int g_width, g_height;
static int g_mouseMotion[2];
static char g_keyState[SDLK_LAST];
static const int MAX_MOUSE_BTN_IDX = SDL_BUTTON_WHEELDOWN + 1;
static int g_mouseButton[MAX_MOUSE_BTN_IDX];	// inc to 6 as mouseScroll is index 5
static float g_zbias;
static bool g_doBenchmark = false;

static bool setMouseButton(const Uint8 idx, const int value)
{
	if( idx < MAX_MOUSE_BTN_IDX ) {
		g_mouseButton[idx] = value;
		return true;
	}
	return false;
}

class Viewer;
static Viewer *g_viewer;

static void PollEvents();

static int g_wheelMoveDir = -1;
static int g_renderType = 0;
static float g_frameTime;
static EquipSet g_equipment;
static LmrObjParams g_params = {
	0, // animation namespace
	0.0, // time
	{}, // animation stages
	{}, // animation positions
	"PIONEER", // label
	&g_equipment, // equipment
	Ship::FLYING, // flightState

	{ 0.0f, 0.0f, -1.0f }, { 0.0f, 0.0f, 0.0f },

	{	// pColor[3]
	{ { .2f, .2f, .5f, 1 }, { 1, 1, 1 }, { 0, 0, 0 }, 100.0 },
	{ { 0.5f, 0.5f, 0.5f, 1 }, { 0, 0, 0 }, { 0, 0, 0 }, 0 },
	{ { 0.8f, 0.8f, 0.8f, 1 }, { 0, 0, 0 }, { 0, 0, 0 }, 0 } },
};

class Viewer: public Gui::Fixed {
public:
	Gui::Adjustment *m_linthrust[3];
	Gui::Adjustment *m_angthrust[3];
	Gui::Adjustment *m_anim[LMR_ARG_MAX];
	Gui::TextEntry *m_animEntry[LMR_ARG_MAX];
	Gui::Label *m_trisReadout;
	LmrCollMesh *m_cmesh;
	LmrModel *m_model;
	CollisionSpace *m_space;
	Geom *m_geom;
	ModelCategory m_modelCategory;

	void SetModel(LmrModel *);

	void PickModel(const std::string &initial_name, const std::string &initial_errormsg);

	void PickModel() {
		PickModel("", "");
	}

	float GetAnimValue(int i) {
		std::string val = m_animEntry[i]->GetText();
		return float(atof(val.c_str()));
	}

	Viewer(): Gui::Fixed(float(g_width), float(g_height)) {
		m_model = 0;
		m_cmesh = 0;
		m_geom = 0;
		m_space = new CollisionSpace();
		m_showBoundingRadius = false;
		Gui::Screen::AddBaseWidget(this, 0, 0);
		SetTransparency(true);

		m_trisReadout = new Gui::Label("");
		Add(m_trisReadout, 500, 0);
		{
			Gui::Button *b = new Gui::SolidButton();
			b->SetShortcut(SDLK_c, KMOD_NONE);
			b->onClick.connect(sigc::mem_fun(*this, &Viewer::OnClickChangeView));
			Add(b, 10, 10);
			Add(new Gui::Label("[c] Change view (normal, collision mesh"), 30, 10);
		} 
		{
			Gui::Button *b = new Gui::SolidButton();
			b->SetShortcut(SDLK_r, KMOD_NONE);
			b->onClick.connect(sigc::mem_fun(*this, &Viewer::OnResetAdjustments));
			Add(b, 10, 30);
			Add(new Gui::Label("[r] Reset thruster and anim sliders"), 30, 30);
		} 
		{
			Gui::Button *b = new Gui::SolidButton();
			b->SetShortcut(SDLK_m, KMOD_NONE);
			b->onClick.connect(sigc::mem_fun(*this, &Viewer::OnClickRebuildCollMesh));
			Add(b, 10, 50);
			Add(new Gui::Label("[m] Rebuild collision mesh"), 30, 50);
		} 
		{
			Gui::Button *b = new Gui::SolidButton();
			b->SetShortcut(SDLK_p, KMOD_NONE);
			b->onClick.connect(sigc::mem_fun(*this, &Viewer::OnClickToggleBenchmark));
			Add(b, 10, 70);
			Add(new Gui::Label("[p] Toggle performance test (renders models 1000 times per frame)"), 30, 70);
		}
		{
			Gui::Button *b = new Gui::SolidButton();
			b->SetShortcut(SDLK_b, KMOD_LSHIFT);
			b->onClick.connect(sigc::mem_fun(*this, &Viewer::OnToggleBoundingRadius));
			Add(b, 10, 90);
			Add(new Gui::Label("[shift-b] Visualize bounding radius"), 30, 90);
		}
#if 0
		{
			Gui::Button *b = new Gui::SolidButton();
			b->SetShortcut(SDLK_g, KMOD_NONE);
			b->onClick.connect(sigc::mem_fun(*this, &Viewer::OnToggleGearState));
			Add(b, 10, 30);
			Add(new Gui::Label("[g] Toggle gear state"), 30, 30);
		}
#endif /* 0 */	
		{
			Add(new Gui::Label("Linear thrust"), 0, Gui::Screen::GetHeight()-140.0f);
			for (int i=0; i<3; i++) {
				m_linthrust[i] = new Gui::Adjustment();
				m_linthrust[i]->SetValue(0.5);
				Gui::VScrollBar *v = new Gui::VScrollBar();
				v->SetAdjustment(m_linthrust[i]);
				Add(v, float(i*25), Gui::Screen::GetHeight()-120.0f);
			}
			
			Add(new Gui::Label("Angular thrust"), 100, Gui::Screen::GetHeight()-140.0f);
			for (int i=0; i<3; i++) {
				m_angthrust[i] = new Gui::Adjustment();
				m_angthrust[i]->SetValue(0.5);
				Gui::VScrollBar *v = new Gui::VScrollBar();
				v->SetAdjustment(m_angthrust[i]);
				Add(v, float(100 + i*25), Gui::Screen::GetHeight()-120.0f);
			}
			
			Add(new Gui::Label("Animations (0 gear, 1-4 are time - ignore them comrade)"),
					200, Gui::Screen::GetHeight()-140.0f);
			for (int i=0; i<LMR_ARG_MAX; i++) {
				Gui::Fixed *box = new Gui::Fixed(32.0f, 120.0f);
				Add(box, float(200 + i*25), Gui::Screen::GetHeight()-120.0f);

				m_anim[i] = new Gui::Adjustment();
				m_anim[i]->SetValue(0);
				Gui::VScrollBar *v = new Gui::VScrollBar();
				v->SetAdjustment(m_anim[i]);
				box->Add(v, 0, 42.0f);
				char buf[32];
				snprintf(buf, sizeof(buf), "%d", i);
				box->Add(new Gui::Label(buf), 0, 0);

				m_animEntry[i] = new Gui::TextEntry();
				box->Add(m_animEntry[i], 0, 16.0f);
				m_anim[i]->onValueChanged.connect(sigc::bind(sigc::mem_fun(this, &Viewer::OnAnimChange), m_anim[i], m_animEntry[i]));
				OnAnimChange(m_anim[i], m_animEntry[i]);
			}
		}

		ShowAll();
		Show();
	}

	void OnAnimChange(Gui::Adjustment *a, Gui::TextEntry *e) {
		char buf[128];
		snprintf(buf, sizeof(buf), "%.2f", a->GetValue());
		e->SetText(buf);
	}

	void OnResetAdjustments() {
		for (int i=0; i<LMR_ARG_MAX; i++) m_anim[i]->SetValue(0);
		for (int i=0; i<3; i++) {
			m_linthrust[i]->SetValue(0.5);
			m_angthrust[i]->SetValue(0.5);
		}
	}
	void OnClickToggleBenchmark() {
		g_doBenchmark = !g_doBenchmark;
	}
	void OnClickRebuildCollMesh() {
		m_space->RemoveGeom(m_geom);
		delete m_geom;
		delete m_cmesh;

		m_cmesh = new LmrCollMesh(m_model, &g_params);
		m_geom = new Geom(m_cmesh->geomTree);
		m_space->AddGeom(m_geom);
	}

	void OnToggleGearState() {
		if (g_wheelMoveDir == -1) g_wheelMoveDir = +1;
		else g_wheelMoveDir = -1;
	}

	void OnClickChangeView() {
		g_renderType++;
		// XXX raytraced view disabled
		if (g_renderType > 1) g_renderType = 0;
	}

	void OnToggleBoundingRadius() {
		m_showBoundingRadius = !m_showBoundingRadius;
	}

	void MainLoop() __attribute((noreturn));
	void SetSbreParams();
private:
	void TryModel(const SDL_keysym *sym, Gui::TextEntry *entry, Gui::Label *errormsg);
	void VisualizeBoundingRadius(matrix4x4f& trans, double radius);
	bool m_showBoundingRadius;
};

void Viewer::SetModel(LmrModel *model)
{
	m_model = model;
	// clear old geometry
	if (m_cmesh) delete m_cmesh;
	if (m_geom) {
		m_space->RemoveGeom(m_geom);
		delete m_geom;
	}

	// set up model parameters
	// inefficient (looks up and searches tags table separately for each tag)
	bool has_ship = m_model->HasTag("ship") || m_model->HasTag("static_ship");
	bool has_station = m_model->HasTag("surface_station") || m_model->HasTag("orbital_station");
	if (has_ship && !has_station) {
		m_modelCategory = MODEL_SHIP;
		const std::string name = model->GetName();
		std::map<std::string,ShipType>::const_iterator it = ShipType::types.begin();
		while (it != ShipType::types.end()) {
			if (it->second.lmrModelName == name)
				break;
			else
				++it;
		}
		if (it != ShipType::types.end())
			g_equipment.InitSlotSizes(it->first);
		else
			g_equipment.InitSlotSizes(ShipType::EAGLE_LRF);
		g_params.equipment = &g_equipment;
	} else if (has_station && !has_ship) {
		m_modelCategory = MODEL_SPACESTATION;
		g_params.equipment = 0;
	} else {
		m_modelCategory = MODEL_OTHER;
		g_params.equipment = 0;
	}

	g_params.animationNamespace = ANIMATION_NAMESPACES[m_modelCategory];

	// construct geometry
	m_cmesh = new LmrCollMesh(m_model, &g_params);
	m_geom = new Geom(m_cmesh->geomTree);
	m_space->AddGeom(m_geom);
}

void Viewer::TryModel(const SDL_keysym *sym, Gui::TextEntry *entry, Gui::Label *errormsg)
{
	if (sym->sym == SDLK_RETURN) {
		LmrModel *m = 0;
		try {
			m = LmrLookupModelByName(entry->GetText().c_str());
		} catch (LmrModelNotFoundException) {
			errormsg->SetText("Could not find model: " + entry->GetText());
		}
		if (m) SetModel(m);
	}
}

void Viewer::PickModel(const std::string &initial_name, const std::string &initial_errormsg)
{
	Gui::Fixed *f = new Gui::Fixed();
	f->SetSizeRequest(Gui::Screen::GetWidth()*0.5f, Gui::Screen::GetHeight()*0.5);
	Gui::Screen::AddBaseWidget(f, Gui::Screen::GetWidth()*0.25f, Gui::Screen::GetHeight()*0.25f);

	f->Add(new Gui::Label("Enter the name of the model you want to view:"), 0, 0);

	Gui::Label *errormsg = new Gui::Label(initial_errormsg);
	f->Add(errormsg, 0, 64);

	Gui::TextEntry *entry = new Gui::TextEntry();
	entry->SetText(initial_name);
	entry->onKeyPress.connect(sigc::bind(sigc::mem_fun(this, &Viewer::TryModel), entry, errormsg));
	entry->Show();
	f->Add(entry, 0, 32);

	m_model = 0;

	while (!m_model) {
		this->Hide();
		f->ShowAll();
		PollEvents();
		renderer->ClearScreen();
		Gui::Draw();
		glError();
		renderer->SwapBuffers();
	}
	Gui::Screen::RemoveBaseWidget(f);
	delete f;
	this->Show();
}

void Viewer::SetSbreParams()
{
	float gameTime = SDL_GetTicks() * 0.001f;

#if 0
	-- get_arg() indices
	ARG_ALL_TIME_SECONDS = 1
	ARG_ALL_TIME_MINUTES = 2
	ARG_ALL_TIME_HOURS = 3
	ARG_ALL_TIME_DAYS = 4

	ARG_STATION_BAY1_STAGE = 6
	ARG_STATION_BAY1_POS   = 10

	ARG_SHIP_WHEEL_STATE = 0
	ARG_SHIP_EQUIP_SCOOP = 5
	ARG_SHIP_EQUIP_ENGINE = 6
	ARG_SHIP_EQUIP_ECM = 7
	ARG_SHIP_EQUIP_SCANNER = 8
	ARG_SHIP_EQUIP_ATMOSHIELD = 9
	ARG_SHIP_EQUIP_LASER0 = 10
	ARG_SHIP_EQUIP_LASER1 = 11
	ARG_SHIP_EQUIP_MISSILE0 = 12
	ARG_SHIP_EQUIP_MISSILE1 = 13
	ARG_SHIP_EQUIP_MISSILE2 = 14
	ARG_SHIP_EQUIP_MISSILE3 = 15
	ARG_SHIP_EQUIP_MISSILE4 = 16
	ARG_SHIP_EQUIP_MISSILE5 = 17
	ARG_SHIP_EQUIP_MISSILE6 = 18
	ARG_SHIP_EQUIP_MISSILE7 = 19
	ARG_SHIP_FLIGHT_STATE = 20

	-- get_arg_string() indices
	ARGSTR_ALL_LABEL = 0
	ARGSTR_STATION_ADMODEL1 = 4
	ARGSTR_STATION_ADMODEL2 = 5
	ARGSTR_STATION_ADMODEL3 = 6
	ARGSTR_STATION_ADMODEL4 = 7
#endif

	if (m_modelCategory == MODEL_SHIP) {
		g_params.animValues[Ship::ANIM_WHEEL_STATE] = GetAnimValue(0);

		g_equipment.Set(Equip::SLOT_FUELSCOOP,  0, (GetAnimValue( 5) > 0.5) ? Equip::FUEL_SCOOP            : Equip::NONE);
		g_equipment.Set(Equip::SLOT_ENGINE,     0, (GetAnimValue( 6) > 0.5) ? Equip::DRIVE_CLASS4          : Equip::NONE);
		g_equipment.Set(Equip::SLOT_ECM,        0, (GetAnimValue( 7) > 0.5) ? Equip::ECM_ADVANCED          : Equip::NONE);
		g_equipment.Set(Equip::SLOT_SCANNER,    0, (GetAnimValue( 8) > 0.5) ? Equip::SCANNER               : Equip::NONE);
		g_equipment.Set(Equip::SLOT_ATMOSHIELD, 0, (GetAnimValue( 9) > 0.5) ? Equip::ATMOSPHERIC_SHIELDING : Equip::NONE);
		g_equipment.Set(Equip::SLOT_LASER,      0, (GetAnimValue(10) > 0.5) ? Equip::PULSECANNON_4MW       : Equip::NONE);
		g_equipment.Set(Equip::SLOT_LASER,      1, (GetAnimValue(11) > 0.5) ? Equip::PULSECANNON_4MW       : Equip::NONE);
		g_equipment.Set(Equip::SLOT_MISSILE,    0, (GetAnimValue(12) > 0.5) ? Equip::MISSILE_SMART         : Equip::NONE);
		g_equipment.Set(Equip::SLOT_MISSILE,    1, (GetAnimValue(13) > 0.5) ? Equip::MISSILE_SMART         : Equip::NONE);
		g_equipment.Set(Equip::SLOT_MISSILE,    2, (GetAnimValue(14) > 0.5) ? Equip::MISSILE_SMART         : Equip::NONE);
		g_equipment.Set(Equip::SLOT_MISSILE,    3, (GetAnimValue(15) > 0.5) ? Equip::MISSILE_SMART         : Equip::NONE);
		g_equipment.Set(Equip::SLOT_MISSILE,    4, (GetAnimValue(16) > 0.5) ? Equip::MISSILE_SMART         : Equip::NONE);
		g_equipment.Set(Equip::SLOT_MISSILE,    5, (GetAnimValue(17) > 0.5) ? Equip::MISSILE_SMART         : Equip::NONE);
		g_equipment.Set(Equip::SLOT_MISSILE,    6, (GetAnimValue(18) > 0.5) ? Equip::MISSILE_SMART         : Equip::NONE);
		g_equipment.Set(Equip::SLOT_MISSILE,    7, (GetAnimValue(19) > 0.5) ? Equip::MISSILE_SMART         : Equip::NONE);
	} else if (m_modelCategory == MODEL_SPACESTATION) {
		g_params.animStages[SpaceStation::ANIM_DOCKING_BAY_1] = int(GetAnimValue(6) * 7.0);
		g_params.animStages[SpaceStation::ANIM_DOCKING_BAY_2] = int(GetAnimValue(7) * 7.0);
		g_params.animStages[SpaceStation::ANIM_DOCKING_BAY_3] = int(GetAnimValue(8) * 7.0);
		g_params.animStages[SpaceStation::ANIM_DOCKING_BAY_4] = int(GetAnimValue(9) * 7.0);
		g_params.animValues[SpaceStation::ANIM_DOCKING_BAY_1] = GetAnimValue(10);
		g_params.animValues[SpaceStation::ANIM_DOCKING_BAY_2] = GetAnimValue(11);
		g_params.animValues[SpaceStation::ANIM_DOCKING_BAY_3] = GetAnimValue(12);
		g_params.animValues[SpaceStation::ANIM_DOCKING_BAY_4] = GetAnimValue(13);
	}

/*
	for (int i=0; i<LMR_ARG_MAX; i++) {
		params.argDoubles[i] = GetAnimValue(i);
	}
*/

	g_params.time = gameTime;

	g_params.linthrust[0] = 2.0f * (m_linthrust[0]->GetValue() - 0.5f);
	g_params.linthrust[1] = 2.0f * (m_linthrust[1]->GetValue() - 0.5f);
	g_params.linthrust[2] = 2.0f * (m_linthrust[2]->GetValue() - 0.5f);
	g_params.angthrust[0] = 2.0f * (m_angthrust[0]->GetValue() - 0.5f);
	g_params.angthrust[1] = 2.0f * (m_angthrust[1]->GetValue() - 0.5f);
	g_params.angthrust[2] = 2.0f * (m_angthrust[2]->GetValue() - 0.5f);
}


static void render_coll_mesh(const LmrCollMesh *m)
{
	Material mat;
	mat.unlit = true;
	mat.diffuse = Color(1.f, 0.f, 1.f);
	glDepthRange(0.0+g_zbias,1.0);
	VertexArray va(ATTRIB_POSITION, m->ni * 3);
	for (int i=0; i<m->ni; i+=3) {
		va.Add(static_cast<vector3f>(&m->pVertex[3*m->pIndex[i]]));
		va.Add(static_cast<vector3f>(&m->pVertex[3*m->pIndex[i+1]]));
		va.Add(static_cast<vector3f>(&m->pVertex[3*m->pIndex[i+2]]));
	}
	renderer->DrawTriangles(&va, &mat);

	mat.diffuse = Color(1.f);
	glDepthRange(0,1.0f-g_zbias);
	renderer->SetWireFrameMode(true);
	renderer->DrawTriangles(&va, &mat);
	renderer->SetWireFrameMode(false);
	glDepthRange(0,1);
}

double camera_zoom = 1.0;
vector3f g_campos(0.0f, 0.0f, 100.0f);
matrix4x4f g_camorient;

void Viewer::MainLoop()
{
	Uint32 lastTurd = SDL_GetTicks();

	Uint32 t = SDL_GetTicks();
	int numFrames = 0, fps = 0, numTris = 0;
	Uint32 lastFpsReadout = SDL_GetTicks();
	g_campos = vector3f(0.0f, 0.0f, m_cmesh->GetBoundingRadius());
	g_camorient = matrix4x4f::Identity();
	matrix4x4f modelRot = matrix4x4f::Identity();

	printf("Geom tree build in %dms\n", SDL_GetTicks() - t);

	for (;;) {
		PollEvents();

		if (g_keyState[SDLK_LSHIFT] || g_keyState[SDLK_RSHIFT]) {
			if (g_keyState[SDLK_UP]) g_camorient = g_camorient * matrix4x4f::RotateXMatrix(g_frameTime);
			if (g_keyState[SDLK_DOWN]) g_camorient = g_camorient * matrix4x4f::RotateXMatrix(-g_frameTime);
			if (g_keyState[SDLK_LEFT]) g_camorient = g_camorient * matrix4x4f::RotateYMatrix(-g_frameTime);
			if (g_keyState[SDLK_RIGHT]) g_camorient = g_camorient * matrix4x4f::RotateYMatrix(g_frameTime);
			if (g_mouseButton[3]) {
				float rx = 0.01f*g_mouseMotion[1];
				float ry = 0.01f*g_mouseMotion[0];
				g_camorient = g_camorient * matrix4x4f::RotateXMatrix(rx);
				g_camorient = g_camorient * matrix4x4f::RotateYMatrix(ry);
				if (g_mouseButton[1]) {
					g_campos = g_campos - g_camorient * vector3f(0.0f,0.0f,1.0f) * 0.01 *
						m_model->GetDrawClipRadius();
				}
			}
		} else {
			if (g_keyState[SDLK_UP]) modelRot = modelRot * matrix4x4f::RotateXMatrix(g_frameTime);
			if (g_keyState[SDLK_DOWN]) modelRot = modelRot * matrix4x4f::RotateXMatrix(-g_frameTime);
			if (g_keyState[SDLK_LEFT]) modelRot = modelRot * matrix4x4f::RotateYMatrix(-g_frameTime);
			if (g_keyState[SDLK_RIGHT]) modelRot = modelRot * matrix4x4f::RotateYMatrix(g_frameTime);
			if (g_mouseButton[3]) {
				float rx = 0.01f*g_mouseMotion[1];
				float ry = 0.01f*g_mouseMotion[0];
				modelRot = modelRot * matrix4x4f::RotateXMatrix(rx);
				modelRot = modelRot * matrix4x4f::RotateYMatrix(ry);
			}
		}
		float rate = 1.f;
		if (g_keyState[SDLK_LSHIFT]) rate = 10.f;
		if (g_keyState[SDLK_EQUALS] || g_keyState[SDLK_KP_PLUS]) g_campos = g_campos - g_camorient * vector3f(0.0f,0.0f,1.f) * rate;
		if (g_keyState[SDLK_MINUS] || g_keyState[SDLK_KP_MINUS]) g_campos = g_campos + g_camorient * vector3f(0.0f,0.0f,1.f) * rate;
		if (g_keyState[SDLK_PAGEUP]) g_campos = g_campos - g_camorient * vector3f(0.0f,0.0f,0.5f);
		if (g_keyState[SDLK_PAGEDOWN]) g_campos = g_campos + g_camorient * vector3f(0.0f,0.0f,0.5f);

//		geom->MoveTo(modelRot, vector3d(0.0,0.0,0.0));

		renderer->SetPerspectiveProjection(85, g_width/float(g_height), 1.f, 10000.f);
		renderer->SetTransform(matrix4x4f::Identity());
		renderer->ClearScreen();
		
		SetSbreParams();

		int beforeDrawTriStats = LmrModelGetStatsTris();
	
		if (g_renderType == 0) {
			glPushAttrib(GL_ALL_ATTRIB_BITS);
			matrix4x4f m = g_camorient.InverseOf() * matrix4x4f::Translation(-g_campos) * modelRot.InverseOf();
			if (g_doBenchmark) {
				for (int i=0; i<1000; i++) m_model->Render(m, &g_params);
			} else {
				m_model->Render(m, &g_params);
			}
			glPopAttrib();
		} else if (g_renderType == 1) {
			glPushMatrix();
			matrix4x4f m = g_camorient.InverseOf() * matrix4x4f::Translation(-g_campos) * modelRot.InverseOf();
			glMultMatrixf(&m[0]);
			render_coll_mesh(m_cmesh);
			glPopMatrix();
		}
		if (m_showBoundingRadius) {
			matrix4x4f mo = g_camorient.InverseOf() * matrix4x4f::Translation(-g_campos);// * modelRot.InverseOf();
			VisualizeBoundingRadius(mo, m_model->GetDrawClipRadius());
		}
		Graphics::UnbindAllBuffers();

		{
			char buf[128];
			Aabb aabb = m_cmesh->GetAabb();
			snprintf(buf, sizeof(buf), "%d triangles, %d fps, %.3fm tris/sec\ncollision mesh size: %.1fx%.1fx%.1f (radius %.1f)\nClipping radius %.1f",
					(g_renderType == 0 ? 
						LmrModelGetStatsTris() - beforeDrawTriStats :
						m_cmesh->m_numTris),
					fps,
					numTris/1000000.0f,
					aabb.max.x-aabb.min.x,
					aabb.max.y-aabb.min.y,
					aabb.max.z-aabb.min.z,
					aabb.GetBoundingRadius(),
					m_model->GetDrawClipRadius());
			m_trisReadout->SetText(buf);
		}
		
		Gui::Draw();
		
		glError();
		renderer->SwapBuffers();
		numFrames++;
		g_frameTime = (SDL_GetTicks() - lastTurd) * 0.001f;
		lastTurd = SDL_GetTicks();

		if (SDL_GetTicks() - lastFpsReadout > 1000) {
			numTris = LmrModelGetStatsTris();
			fps = numFrames;
			numFrames = 0;
			lastFpsReadout = SDL_GetTicks();
			LmrModelClearStatsTris();
		}

		//space->Collide(onCollision);
	}
}

static void PollEvents()
{
	SDL_Event event;

	g_mouseMotion[0] = g_mouseMotion[1] = 0;
	while (SDL_PollEvent(&event)) {
		Gui::HandleSDLEvent(&event);
		switch (event.type) {
			case SDL_KEYDOWN:
				if (event.key.keysym.sym == SDLK_ESCAPE) {
                    if (g_viewer->m_model) {
                        g_viewer->PickModel();
                    } else {
                        SDL_Quit();
                        exit(0);
                    }
				}
				if (event.key.keysym.sym == SDLK_F11) SDL_WM_ToggleFullScreen(g_screen);
				g_keyState[event.key.keysym.sym] = 1;
				break;
			case SDL_KEYUP:
				g_keyState[event.key.keysym.sym] = 0;
				break;
			case SDL_MOUSEBUTTONDOWN:
				setMouseButton(event.button.button, 1);
	//			Pi::onMouseButtonDown.emit(event.button.button,
	//					event.button.x, event.button.y);
				break;
			case SDL_MOUSEBUTTONUP:
				setMouseButton(event.button.button, 0);
	//			Pi::onMouseButtonUp.emit(event.button.button,
	//					event.button.x, event.button.y);
				break;
			case SDL_MOUSEMOTION:
				g_mouseMotion[0] += event.motion.xrel;
				g_mouseMotion[1] += event.motion.yrel;
				break;
			case SDL_QUIT:
				SDL_Quit();
				exit(0);
				break;
		}
	}
}

void Viewer::VisualizeBoundingRadius(matrix4x4f& trans, double radius)
{
	renderer->SetTransform(trans);
	Drawables::Circle circ(radius, Color(0.f, 0.f, 1.f, 1.f));
	circ.Draw(renderer);
}


int main(int argc, char **argv)
{
	if ((argc<=1) || (0==strcmp(argv[1],"--help"))) {
		printf("Usage:\nluamodelviewer <width> <height> <model name>\n");
	}
	if (argc >= 3) {
		g_width = atoi(argv[1]);
		g_height = atoi(argv[2]);
	} else {
		g_width = 800;
		g_height = 600;
	}

	FileSystem::Init();

	const SDL_VideoInfo *info = NULL;
	if (SDL_Init(SDL_INIT_VIDEO) < 0) {
		fprintf(stderr, "Video initialization failed: %s\n", SDL_GetError());
		exit(-1);
	}

	info = SDL_GetVideoInfo();

	SDL_GL_SetAttribute(SDL_GL_RED_SIZE, 8);
	SDL_GL_SetAttribute(SDL_GL_GREEN_SIZE, 8);
	SDL_GL_SetAttribute(SDL_GL_BLUE_SIZE, 8);
	SDL_GL_SetAttribute(SDL_GL_DEPTH_SIZE, 24);
	SDL_GL_SetAttribute(SDL_GL_DOUBLEBUFFER, 1);
	g_zbias = 2.0/(1<<16);

	Uint32 flags = SDL_OPENGL;

	if ((g_screen = SDL_SetVideoMode(g_width, g_height, info->vfmt->BitsPerPixel, flags)) == 0) {
		// fall back on 16-bit depth buffer...
		SDL_GL_SetAttribute(SDL_GL_RED_SIZE, 5);
		SDL_GL_SetAttribute(SDL_GL_GREEN_SIZE, 6);
		SDL_GL_SetAttribute(SDL_GL_BLUE_SIZE, 5);
		SDL_GL_SetAttribute(SDL_GL_DEPTH_SIZE, 16);
		fprintf(stderr, "Failed to set video mode. (%s). Re-trying with 16-bit depth buffer.\n", SDL_GetError());
		if ((g_screen = SDL_SetVideoMode(g_width, g_height, info->vfmt->BitsPerPixel, flags)) == 0) {
			fprintf(stderr, "Video mode set failed: %s\n", SDL_GetError());
		}
	}
	glewInit();

	TextureCache *textureCache = new TextureCache;

	renderer = Graphics::Init(g_width, g_height, true);
	Gui::Init(g_width, g_height, g_width, g_height);

	LmrModelCompilerInit(renderer, textureCache);
	LmrNotifyScreenWidth(g_width);

	ShipType::Init();

	g_viewer = new Viewer();
	if (argc >= 4) {
		try {
			LmrModel *m = LmrLookupModelByName(argv[3]);
			g_viewer->SetModel(m);
		} catch (LmrModelNotFoundException) {
			g_viewer->PickModel(argv[3], std::string("Could not find model: ") + argv[3]);
		}
	} else {
		g_viewer->PickModel();
	}

	g_viewer->MainLoop();
<<<<<<< HEAD
	FileSystem::Uninit();
=======

	delete renderer;
>>>>>>> 5f4347cf
	return 0;
}<|MERGE_RESOLUTION|>--- conflicted
+++ resolved
@@ -7,9 +7,7 @@
 #include "Ship.h" // for the flight state and ship animation enums
 #include "SpaceStation.h" // for the space station animation enums
 #include "TextureCache.h"
-<<<<<<< HEAD
 #include "FileSystem.h"
-=======
 #include "graphics/Drawables.h"
 #include "graphics/Material.h"
 #include "graphics/Graphics.h"
@@ -19,7 +17,6 @@
 using namespace Graphics;
 
 static Renderer *renderer;
->>>>>>> 5f4347cf
 
 enum ModelCategory {
 	MODEL_OTHER,
@@ -697,11 +694,7 @@
 	}
 
 	g_viewer->MainLoop();
-<<<<<<< HEAD
 	FileSystem::Uninit();
-=======
-
 	delete renderer;
->>>>>>> 5f4347cf
 	return 0;
 }