--- conflicted
+++ resolved
@@ -10,11 +10,7 @@
 #include "Lang.h"
 #include "StringF.h"
 #include "Game.h"
-<<<<<<< HEAD
-#include "render/Renderer.h"
-=======
 #include "graphics/Renderer.h"
->>>>>>> 8896ba3e
 
 SystemInfoView::SystemInfoView()
 {
@@ -448,11 +444,7 @@
 		vector2f(size[0], size[1]),
 		vector2f(0.f, size[1]),
 	};
-<<<<<<< HEAD
-	m_renderer->DrawLines2D(4, vts, green, LINE_LOOP);
-=======
 	m_renderer->DrawLines2D(4, vts, green, Graphics::LINE_LOOP);
->>>>>>> 8896ba3e
 }
 
 void SystemInfoView::BodyIcon::OnActivate()
