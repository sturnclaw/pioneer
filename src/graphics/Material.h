--- conflicted
+++ resolved
@@ -15,7 +15,6 @@
 namespace Graphics {
 
 class Texture;
-class MaterialDescriptor;
 
 // Shorthand for unique effects
 // The other descriptor parameters may or may not have effect,
@@ -28,14 +27,22 @@
 	EFFECT_GEOSPHERE_SKY
 };
 
+// Renderer creates a material that best matches these requirements.
+// EffectType may override some of the other flags.
 class MaterialDescriptor {
 public:
+	MaterialDescriptor();
+	EffectType effect;
+	bool alphaTest;
+	bool atmosphere;
 	bool glowMap;
+	bool lighting;
 	bool specularMap;
-	bool usePatterns; //colour customization system
-	bool alphaTest;
-
-	MaterialDescriptor();
+	bool twoSided;
+	bool usePatterns; //pattern/color system
+	bool vertexColors;
+	int textures; //texture count
+	unsigned int dirLights; //set by rendererGL2 if lighting == true
 
 	friend bool operator==(const MaterialDescriptor &a, const MaterialDescriptor &b);
 };
@@ -53,53 +60,24 @@
 	Texture *texture2;
 	Texture *texture3;
 	Texture *texture4;
+
 	Color diffuse;
-<<<<<<< HEAD
-	//Color ambient;
 	Color specular;
 	Color emissive;
-	int shininess;
-
-	//etc. Implement stuff when you need it, and also support
-	//in renderers
-=======
-	//Color specular;
-	Color emissive;
-	//specular power etc.. implement things when you need them
+	int shininess; //specular power
 
 	virtual void Apply() { }
 	virtual void Unapply() { }
->>>>>>> f1603177
 
 	//in practice disables backface culling
 	bool twoSided;
 
 	void *specialParameter0; //this can be whatever. Bit of a hack.
-};
 
-// Renderer creates a material that best matches these requirements.
-// EffectType may override some of the other flags.
-class MaterialDescriptor {
-public:
-	MaterialDescriptor();
-	EffectType effect;
-	bool atmosphere;
-	bool lighting;
-	bool vertexColors;
-	bool twoSided;
-	int textures; //texture count
-	unsigned int dirLights; //set by rendererGL2 if lighting == true
+	const MaterialDescriptor &GetDescriptor() const { return m_descriptor; } //XXX may not be necessary
 
-<<<<<<< HEAD
-	//custom glsl prog
-	Shader *shader;
-
-	bool newStyleHack; //material will be requested with Renderer::CreateMaterial(desciptor)
-	const MaterialDescriptor &GetDescriptor() const { return descriptor; }
-	MaterialDescriptor descriptor;
-=======
-	friend bool operator==(const MaterialDescriptor &a, const MaterialDescriptor &b);
->>>>>>> f1603177
+private:
+	MaterialDescriptor m_descriptor;
 };
 
 }
