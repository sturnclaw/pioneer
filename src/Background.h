--- conflicted
+++ resolved
@@ -2,18 +2,12 @@
 #define _BACKGROUND_H
 
 #include "libs.h"
-<<<<<<< HEAD
-#include "render/Render.h"
-
-class StaticMesh;
-=======
 
 namespace Graphics {
 	class Renderer;
 	class StaticMesh;
 	class Shader;
 }
->>>>>>> 8896ba3e
 
 /*
  * Classes to draw background stars and the milky way
@@ -28,23 +22,14 @@
 		Starfield();
 		Starfield(unsigned long seed);
 		~Starfield();
-<<<<<<< HEAD
-		void Draw(Renderer *r);
-=======
 		void Draw(Graphics::Renderer *r);
->>>>>>> 8896ba3e
 		//create or recreate the starfield
 		void Fill(unsigned long seed);
 	private:
 		void Init();
 		static const int BG_STAR_MAX = 65536;
-<<<<<<< HEAD
-		StaticMesh *m_model;
-		Render::Shader *m_shader;
-=======
 		Graphics::StaticMesh *m_model;
 		Graphics::Shader *m_shader;
->>>>>>> 8896ba3e
 	};
 	
 	class MilkyWay
@@ -52,15 +37,9 @@
 	public:
 		MilkyWay();
 		~MilkyWay();
-<<<<<<< HEAD
-		void Draw(Renderer *r);
-	private:
-		StaticMesh *m_model;
-=======
 		void Draw(Graphics::Renderer *r);
 	private:
 		Graphics::StaticMesh *m_model;
->>>>>>> 8896ba3e
 	};
 
 	// contains starfield, milkyway, possibly other Background elements
@@ -70,11 +49,7 @@
 		// default constructor, needs Refresh with proper seed to show starfield
 		Container();
 		Container(unsigned long seed);
-<<<<<<< HEAD
-		void Draw(Renderer *r, const matrix4x4d &transform) const;
-=======
 		void Draw(Graphics::Renderer *r, const matrix4x4d &transform) const;
->>>>>>> 8896ba3e
 		void Refresh(unsigned long seed);
 
 	private:
