--- conflicted
+++ resolved
@@ -562,9 +562,6 @@
 			defEnd /= 24.0;
 		}
 
-<<<<<<< HEAD
-		Animation *animation = new Animation(def->name, 0.0);
-=======
 		// Add channels to current animation if it's already present
 		// Necessary to make animations work in multiple LODs
 		Animation *animation = m_model->FindAnimation(def->name);
@@ -572,7 +569,6 @@
 		if (newAnim) animation = new Animation(def->name, 0.0);
 
 		const size_t first_new_channel = animation->m_channels.size();
->>>>>>> 08e787e4
 
 		for (unsigned int i=0; i < scene->mNumAnimations; i++) {
 			const aiAnimation* aianim = scene->mAnimations[i];
