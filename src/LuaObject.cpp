--- conflicted
+++ resolved
@@ -172,59 +172,6 @@
 	LuaObjectBase *lo = Lookup(*idp);
 	if (lo) Deregister(lo);
 	return 0;
-}
-
-// drill down from global looking for the appropriate table for the given
-// path. returns with the table and the last fragment on the stack, ready for
-// set a value in the table with that key.
-// eg foo.bar.baz results in something like _G.foo = { bar = {} }, with the
-// "bar" table left at -2 and "baz" at -1.
-static void SplitTablePath(lua_State *l, const std::string &path)
-{
-	LUA_DEBUG_START(l);
-
-    static const std::string delim(".");
-
-	std::string last;
-
-	lua_rawgeti(l, LUA_REGISTRYINDEX, LUA_RIDX_GLOBALS);
-
-    size_t start = 0, end = 0;
-    while (end != std::string::npos) {
-        // get to the first non-delim char
-        start = path.find_first_not_of(delim, end);
-
-        // read the end, no more to do
-        if (start == std::string::npos)
-            break;
-
-		// have a fragment from last time, get the next table
-		if (last.size()) {
-			lua_pushstring(l, last.c_str());
-			lua_rawget(l, -2);
-			if (lua_isnil(l, -1)) {
-				lua_pop(l, 1);
-				lua_newtable(l);
-				lua_pushstring(l, last.c_str());
-				lua_pushvalue(l, -2);
-				lua_rawset(l, -4);
-			}
-			assert(lua_istable(l, -1));
-			lua_remove(l, -2);
-		}
-
-        // find the end - next delim or end of string
-        end = path.find_first_of(delim, start);
-
-        // extract the fragment and remember it
-        last = path.substr(start, (end == std::string::npos) ? std::string::npos : end - start);
-    }
-
-	assert(last.size());
-
-	lua_pushstring(l, last.c_str());
-
-	LUA_DEBUG_END(l, 2);
 }
 
 int LuaObjectBase::l_tostring(lua_State *l)
@@ -246,8 +193,11 @@
 	// ensure we have enough stack space
 	luaL_checkstack(l, 8, 0);
 
+	// each type has a global method table, which we need access to
+	lua_rawgeti(l, LUA_REGISTRYINDEX, LUA_RIDX_GLOBALS);
+
 	// everything we need is in the metatable, so lets start with that
-	lua_getmetatable(l, 1);             // object, key, metatable
+	lua_getmetatable(l, 1);             // object, key, globals, metatable
 
 	// loop until we find what we're looking for or we run out of metatables
 	while (!lua_isnil(l, -1)) {
@@ -255,46 +205,29 @@
 		// get the method table
 		if (typeless) {
 			// the object is the method table
-			lua_pushvalue(l, 1);            // object, key, metatable, method table
+			lua_pushvalue(l, 1);            // object, key, globals, metatable, method table
 		}
 
 		else {
-			// first is method lookup. we get the object type from the metatable and
-			// use it to look up the method table and from there, the method itself
+			// get the object type from the metatable and use it to look up
+			// the method table
 			lua_pushstring(l, "type");
-			lua_rawget(l, -2);                  // object, key, metatable, type
-
-			std::string type(lua_tostring(l, -1));
-			lua_pop(l, 1);                      // object, key, metatable
-			SplitTablePath(l, type);            // object, key, metatable, "global" table, leaf type name
-			lua_rawget(l, -2);                  // object, key, metatable, "global" table, method table
-			lua_remove(l, -2);                  // object, key, metatable, method table
+			lua_rawget(l, -2);              // object, key, globals, metatable, type
+
+			lua_rawget(l, -3);              // object, key, globals, metatable, method table
 		}
 
 		lua_pushvalue(l, 2);
-		lua_rawget(l, -2);                  // object, key, metatable, method table, method
+		lua_rawget(l, -2);                  // object, key, globals, metatable, method table, method
     
 		// found something, return it
 		if (!lua_isnil(l, -1))
 			return 1;
 		lua_pop(l, 1);                      // object, key, globals, metatable, method table
 
-<<<<<<< HEAD
-		lua_pop(l, 2);                      // object, key, metatable
-
-		// didn't find a method, so now we go looking for an attribute handler in
-		// the attribute table
-		lua_pushstring(l, "attrs");
-		lua_rawget(l, -2);                  // object, key, metatable, attr table
-
-		if (lua_istable(l, -1)) {
-			lua_pushvalue(l, 2);
-			lua_rawget(l, -2);              // object, key, metatable, attr table, attr handler
-=======
 		// didn't find a method, so now we go looking for an attribute handler
 		lua_pushstring(l, (std::string("__attribute_")+lua_tostring(l, 2)).c_str());
 		lua_rawget(l, -2);                  // object, key, globals, metatable, method table, method
->>>>>>> f0162bb0
 
 		// found something, return it
 		if (!lua_isnil(l, -1)) {
@@ -306,34 +239,27 @@
 				return 1;
 			}
 
-<<<<<<< HEAD
-			lua_pop(l, 2);                  // object, key, metatable
-		}
-		else
-			lua_pop(l, 1);                  // object, key, metatable
-=======
 			// for the odd case where someone has set __attribute_foo to a
 			// non-function value
 			return 1;
 		}
 
 		lua_pop(l, 2);                      // object, key, globals, metatable
->>>>>>> f0162bb0
 
 		// didn't find anything. if the object has a parent object then we look
 		// there instead
 		lua_pushstring(l, "parent");
-		lua_rawget(l, -2);                  // object, key, metatable, parent type
+		lua_rawget(l, -2);                  // object, key, globals, metatable, parent type
 
 		// not found means we have no parents and we can't search any further
 		if (lua_isnil(l, -1))
 			break;
 
 		// clean up the stack
-		lua_remove(l, -2);                  // object, key, parent type
+		lua_remove(l, -2);                  // object, key, globals, parent type
 
 		// get the parent metatable
-		lua_rawget(l, LUA_REGISTRYINDEX);   // object, key, parent metatable
+		lua_rawget(l, LUA_REGISTRYINDEX);   // object, key, globals, parent metatable
 	}
 
 	luaL_error(l, "unable to resolve method or attribute '%s'", lua_tostring(l, 2));
@@ -405,9 +331,6 @@
 	}
 	lua_pop(l, 1);
 
-	// drill down to the proper "global" table to add the method table to
-	SplitTablePath(l, type);
-
 	// create table, attach methods to it, leave it on the stack
 	lua_newtable(l);
     if (methods) luaL_setfuncs(l, methods, 0);
@@ -431,12 +354,9 @@
 	lua_pushcfunction(l, LuaObjectBase::l_isa);
 	lua_rawset(l, -3);
 
-	// publish the method table
-	lua_rawset(l, -3);
-
-	// remove the "global" table
-	lua_pop(l, 1);
-
+	// publish the method table as a global (and pop it from the stack)
+	lua_setglobal(l, type);
+	
 	// create the metatable, leave it on the stack
 	luaL_newmetatable(l, type);
 
