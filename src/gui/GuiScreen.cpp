#include "Gui.h"
#include "vector3.h"		// for projection

namespace Gui {

bool Screen::initted = false;
int Screen::width;
int Screen::height;
int Screen::realWidth;
int Screen::realHeight;
float Screen::invRealWidth;
float Screen::invRealHeight;
float Screen::fontScale[2];
std::list<Widget*> Screen::kbshortcut_widgets;
Gui::Fixed *Screen::baseContainer;
Gui::Widget *Screen::focusedWidget;
GLdouble Screen::modelMatrix[16];
GLdouble Screen::projMatrix[16];
GLint Screen::viewport[4];

FontManager Screen::s_fontManager;
std::stack<TextureFont*> Screen::s_fontStack;
TextureFont *Screen::s_defaultFont;


void Screen::Init(int real_width, int real_height, int ui_width, int ui_height)
{
	Screen::width = ui_width;
	Screen::height = ui_height;
	Screen::realWidth = real_width;
	Screen::realHeight = real_height;
	Screen::invRealWidth = 1.0f/real_width;
	Screen::invRealHeight = 1.0f/real_height;
	Screen::initted = true;
	// Why? because although our font textures get bigger with screen
	// resolution, our Gui Ortho projection is still 800x600 so vertex
	// coords must be scaled.
	Screen::fontScale[0] = ui_width / float(real_width);
	Screen::fontScale[1] = ui_height / float(real_height);
    s_defaultFont = s_fontManager.GetTextureFont("GuiFont");
    PushFont(s_defaultFont);
	Screen::baseContainer = new Gui::Fixed();
	Screen::baseContainer->SetSize(float(Screen::width), float(Screen::height));
	Screen::baseContainer->Show();
}

void Screen::Uninit()
{
	Screen::baseContainer->RemoveAllChildren();		// children deleted elsewhere?
	delete Screen::baseContainer;
}

static sigc::connection _focusedWidgetOnDelete;

void Screen::OnDeleteFocusedWidget()
{
	_focusedWidgetOnDelete.disconnect();
	focusedWidget = 0;
	SDL_EnableKeyRepeat(0, 0); // disable key repeat
}

void Screen::SetFocused(Widget *w, bool enableKeyRepeat)
{
	ClearFocus();
	if (enableKeyRepeat)
		SDL_EnableKeyRepeat(SDL_DEFAULT_REPEAT_DELAY, SDL_DEFAULT_REPEAT_INTERVAL);
	_focusedWidgetOnDelete = w->onDelete.connect(sigc::ptr_fun(&Screen::OnDeleteFocusedWidget));
	focusedWidget = w;
}

void Screen::ClearFocus()
{
	if (!focusedWidget) return;
	_focusedWidgetOnDelete.disconnect();
	focusedWidget = 0;
	SDL_EnableKeyRepeat(0, 0); // disable key repeat
}

void Screen::ShowBadError(const char *msg)
{
	fprintf(stderr, "%s", msg);
	baseContainer->HideChildren();
	
	Gui::Fixed *f = new Gui::Fixed(6*GetWidth()/8.0f, 6*GetHeight()/8.0f);
	Gui::Screen::AddBaseWidget(f, GetWidth()/8, GetHeight()/8);
	f->SetTransparency(false);
	f->SetBgColor(0.4,0,0,1.0);
	f->Add(new Gui::Label(msg), 10, 10);

	Gui::Button *okButton = new Gui::LabelButton(new Gui::Label("Ok"));
	okButton->SetShortcut(SDLK_RETURN, KMOD_NONE);
	f->Add(okButton, 10.0f, 6*GetHeight()/8.0f - 32);
	f->ShowAll();
	f->Show();

	do {
		Gui::MainLoopIteration();
		SDL_Delay(10);
	} while (!okButton->IsPressed());

	Gui::Screen::RemoveBaseWidget(f);
	delete f;
	baseContainer->ShowAll();
}

bool Screen::Project(const vector3d &in, vector3d &out)
{
	GLint o = gluProject(in.x, in.y, in.z, modelMatrix, projMatrix, viewport, &out.x, &out.y, &out.z);
	out.x = out.x * width * invRealWidth;
	out.y = GetHeight() - out.y * height * invRealHeight;
<<<<<<< HEAD
	return (o == GL_TRUE) ? true : false;
=======
	if (out.x*out.x > 1e8) return false;
	if (out.y*out.y > 1e8) return false;			// these get converted to ints later, must be sane
	return (o == GL_TRUE);
>>>>>>> 12d2e7df
}

void Screen::EnterOrtho()
{
	glGetDoublev (GL_MODELVIEW_MATRIX, modelMatrix);
	glGetDoublev (GL_PROJECTION_MATRIX, projMatrix);
	glGetIntegerv (GL_VIEWPORT, viewport);

	glDisable(GL_DEPTH_TEST);
	glDisable(GL_LIGHTING);
	glBlendFunc(GL_SRC_ALPHA, GL_ONE_MINUS_SRC_ALPHA);	
	glMatrixMode(GL_PROJECTION);
	glPushMatrix();
	glLoadIdentity();
	glOrtho(0, width, height, 0, -1, 1);
	glMatrixMode(GL_MODELVIEW);
	glPushMatrix();
	glLoadIdentity();
}

void Screen::LeaveOrtho()
{	
	glMatrixMode(GL_PROJECTION);
	glPopMatrix();
	glMatrixMode(GL_MODELVIEW);
	glPopMatrix();
	glEnable(GL_LIGHTING);
	glEnable(GL_DEPTH_TEST);
}

void Screen::Draw()
{
	assert(Screen::initted);
	EnterOrtho();
	baseContainer->Draw();
	LeaveOrtho();
}

bool Screen::IsBaseWidget(const Widget *w)
{
	return w == static_cast<const Widget*>(baseContainer);
}

void Screen::AddBaseWidget(Widget *w, int x, int y)
{
	baseContainer->Add(w, float(x), float(y));
}

void Screen::RemoveBaseWidget(Widget *w)
{
	baseContainer->Remove(w);
}
	
void Screen::SDLEventCoordToScreenCoord(int sdlev_x, int sdlev_y, float *x, float *y)
{
	*y = sdlev_y*height*invRealHeight;
	*x = sdlev_x*width*invRealWidth;
}

void Screen::OnMouseMotion(SDL_MouseMotionEvent *e)
{
	MouseMotionEvent ev;
	float x, y;
	Screen::SDLEventCoordToScreenCoord(e->x, e->y, &x, &y);
	ev.screenX = ev.x = x;
	ev.screenY = ev.y = y;
	baseContainer->OnMouseMotion(&ev);
	ev.screenX = ev.x = x;
	ev.screenY = ev.y = y;
	RawEvents::onMouseMotion.emit(&ev);
}

void Screen::OnClick(SDL_MouseButtonEvent *e)
{
	MouseButtonEvent ev;
	float x, y;
	Screen::SDLEventCoordToScreenCoord(e->x, e->y, &x, &y);
	ev.button = e->button;
	ev.isdown = (e->type == SDL_MOUSEBUTTONDOWN);
	ev.screenX = ev.x = x;
	ev.screenY = ev.y = y;
	if (ev.isdown) {
		baseContainer->OnMouseDown(&ev);
		RawEvents::onMouseDown.emit(&ev);
	} else {
		baseContainer->OnMouseUp(&ev);
		RawEvents::onMouseUp.emit(&ev);
	}
}

void Screen::OnKeyDown(const SDL_keysym *sym)
{
	if (focusedWidget) {
		bool accepted = focusedWidget->OnKeyPress(sym);
		// don't check shortcuts if the focused widget accepted the key-press
		if (accepted)
			return;
	}
	for (std::list<Widget*>::iterator i = kbshortcut_widgets.begin(); i != kbshortcut_widgets.end(); ++i) {
		if (!(*i)->IsVisible()) continue;
		if (!(*i)->GetEnabled()) continue;
		(*i)->OnPreShortcut(sym);
	}
}

void Screen::OnKeyUp(const SDL_keysym *sym)
{
}

float Screen::GetFontHeight(TextureFont *font)
{
    if (!font) font = GetFont();

	return font->GetHeight() * fontScale[1];
}

void Screen::MeasureString(const std::string &s, float &w, float &h, TextureFont *font)
{
	if (!font) font = GetFont();
	assert(font);

	font->MeasureString(s.c_str(), w, h);
	w *= fontScale[0];
	h *= fontScale[1];
}

void Screen::MeasureCharacterPos(const std::string &s, int charIndex, float &x, float &y, TextureFont *font)
{
	assert((charIndex >= 0) && (charIndex <= int(s.size())));

	if (!font) font = GetFont();
	assert(font);

	font->MeasureCharacterPos(s.c_str(), charIndex, x, y);
	x *= fontScale[0];
	y *= fontScale[1];
}

int Screen::PickCharacterInString(const std::string &s, float x, float y, TextureFont *font)
{
	if (!font) font = GetFont();
	assert(font);

	x /= fontScale[0];
	y /= fontScale[1];

	return font->PickCharacter(s.c_str(), x, y);
}

void Screen::RenderString(const std::string &s, float xoff, float yoff, TextureFont *font)
{
    if (!font) font = GetFont();

	GLdouble modelMatrix_[16];
	glPushMatrix();
	glGetDoublev (GL_MODELVIEW_MATRIX, modelMatrix_);
	float x = modelMatrix_[12] + xoff;
	float y = modelMatrix_[13] + yoff;
	glLoadIdentity();
	glTranslatef(floor(x/Screen::fontScale[0])*Screen::fontScale[0],
			floor(y/Screen::fontScale[1])*Screen::fontScale[1], 0);
	glScalef(Screen::fontScale[0], Screen::fontScale[1], 1);
	font->RenderString(s.c_str(), 0, 0);
	glPopMatrix();
}

void Screen::RenderMarkup(const std::string &s, TextureFont *font)
{
    if (!font) font = GetFont();

	GLdouble modelMatrix_[16];
	glPushMatrix();
	glGetDoublev (GL_MODELVIEW_MATRIX, modelMatrix_);
	float x = modelMatrix_[12];
	float y = modelMatrix_[13];
	glLoadIdentity();
	glTranslatef(floor(x/Screen::fontScale[0])*Screen::fontScale[0],
			floor(y/Screen::fontScale[1])*Screen::fontScale[1], 0);
	glScalef(Screen::fontScale[0], Screen::fontScale[1], 1);
	font->RenderMarkup(s.c_str(), 0, 0);
	glPopMatrix();
}

void Screen::AddShortcutWidget(Widget *w)
{
	kbshortcut_widgets.push_back(w);
}

void Screen::RemoveShortcutWidget(Widget *w)
{
	kbshortcut_widgets.remove(w);
}

}<|MERGE_RESOLUTION|>--- conflicted
+++ resolved
@@ -108,13 +108,7 @@
 	GLint o = gluProject(in.x, in.y, in.z, modelMatrix, projMatrix, viewport, &out.x, &out.y, &out.z);
 	out.x = out.x * width * invRealWidth;
 	out.y = GetHeight() - out.y * height * invRealHeight;
-<<<<<<< HEAD
-	return (o == GL_TRUE) ? true : false;
-=======
-	if (out.x*out.x > 1e8) return false;
-	if (out.y*out.y > 1e8) return false;			// these get converted to ints later, must be sane
 	return (o == GL_TRUE);
->>>>>>> 12d2e7df
 }
 
 void Screen::EnterOrtho()
