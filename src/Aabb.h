--- conflicted
+++ resolved
@@ -4,17 +4,12 @@
 #include "libs.h"
 
 struct Aabb {
-<<<<<<< HEAD
 	vector3d min, max;
 	Aabb()
 		: min(DBL_MAX, DBL_MAX, DBL_MAX)
 		, max(-DBL_MAX, -DBL_MAX, -DBL_MAX)
 	{ }
-	void Update(vector3d p) {
-=======
-	vector3d max, min;
 	void Update(const vector3d &p) {
->>>>>>> f5ee7101
 		if (max.x < p.x) max.x = p.x;
 		if (max.y < p.y) max.y = p.y;
 		if (max.z < p.z) max.z = p.z;
