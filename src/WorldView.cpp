--- conflicted
+++ resolved
@@ -539,8 +539,6 @@
 	RefreshButtonStateAndVisibility();
 }
 
-<<<<<<< HEAD
-extern int g_navbodycount;
 
 static Color get_color_for_warning_meter_bar(float v) {
 	Color c;
@@ -553,8 +551,6 @@
 	return c;
 }
 
-=======
->>>>>>> 90d4c906
 void WorldView::RefreshButtonStateAndVisibility()
 {
 	if ((!Pi::player) || Pi::player->IsDead()) {
